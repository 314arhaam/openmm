<<<<<<< HEAD
__author__ = "Peter Eastman"
__version__ = "1.0"

=======
#

"""
setup.py: Used for building python wrappers for Simbios' OpenMM library.
"""
>>>>>>> a37dbc96
import ast
import re
import os
import sys
import platform
from distutils.core import setup

MAJOR_VERSION_NUM='@OPENMM_MAJOR_VERSION@'
MINOR_VERSION_NUM='@OPENMM_MINOR_VERSION@'
BUILD_INFO='@OPENMM_BUILD_VERSION@'
IS_RELEASED = False

__author__ = "Randall J. Radmer"
__version__ = "%s.%s" % (MAJOR_VERSION_NUM, MINOR_VERSION_NUM)

def reportError(message):
    sys.stdout.write("ERROR: ")
    sys.stdout.write(message)
    sys.stdout.write("\nExiting\n")
    sys.exit(1)

def removeRecursive(dir):
    for file in os.listdir(dir):
        path = os.path.join(dir, file)
        if os.path.isdir(path):
            removeRecursive(path)
        else:
            os.remove(path)
    os.rmdir(dir)

def removePackage(mod, verbose):
        try:
            pathList = mod.__path__
        except AttributeError:
            return
        if len(pathList) > 1:
           raise Exception("more than one item in simtk.__path__")
        simtkInstallPath = pathList[0]
        if os.path.exists(simtkInstallPath):
            if verbose:
                sys.stdout.write('REMOVING "%s"\n' % simtkInstallPath)
            removeRecursive(simtkInstallPath)

def uninstall(verbose=True):
    save_path=sys.path[:]
    sys.path=[]
    for item in save_path:
        if item!='.' and item!=os.getcwd():
            sys.path.append(item)
    try:
        import simtk.openmm as openmm
        removePackage(openmm, verbose)
    except ImportError:
        pass

    try:
        import simtk.unit as unit
        removePackage(unit, verbose)
    except ImportError:
        pass
    sys.path=save_path


def writeVersionPy(filename="simtk/openmm/version.py", major_version_num=MAJOR_VERSION_NUM,
                     minor_version_num=MINOR_VERSION_NUM, build_info=BUILD_INFO):
    """Write a version.py file into the python source directory before installation.
    If a version.py file already exists, we assume that it contains only the git_revision
    information, since from within this python session in the python staging directory, we're
    not in the version controlled directory hierarchy.

    When cmake is copying files into the PYTHON_STAGING_DIRECTORY, it will write the
    git revision to version.py. We read that, and then overwrite it.
    """

    cnt = """
# THIS FILE IS GENERATED FROM OPENMM SETUP.PY
short_version = '%(version)s'
version = '%(version)s'
full_version = '%(full_version)s'
git_revision = '%(git_revision)s'
release = %(isrelease)s
openmm_library_path = r'%(path)s'

if not release:
    version = full_version
"""

    if os.path.exists(filename):
        # git_revision is written to the file by cmake
        with open(filename) as f:
            text = f.read()
            match = re.search(r"git_revision\s+=\s+(.*)", text, re.MULTILINE)
        try:
            git_revision = ast.literal_eval(match.group(1))
        except:
            # except anything, including no re match or
            # literal_eval failing
            git_revision = 'Unknown'
    else:
        git_revision = 'Unknown'

    version = full_version = '%s.%s.%s' % (major_version_num, minor_version_num, build_info)
    if not IS_RELEASED:
        full_version += '.dev-' + git_revision[:7]

    a = open(filename, 'w')
    try:
        a.write(cnt % {'version': version,
                       'full_version' : full_version,
                       'git_revision' : git_revision,
                       'isrelease': str(IS_RELEASED),
                       'path': os.getenv('OPENMM_LIB_PATH')})
    finally:
        a.close()


def buildKeywordDictionary(major_version_num=MAJOR_VERSION_NUM,
                           minor_version_num=MINOR_VERSION_NUM,
                           build_info=BUILD_INFO):
    from distutils.core import Extension
    setupKeywords = {}
    try:
        from distutils.command.build_py import build_py_2to3 as build_py
    except ImportError:
        from distutils.command.build_py import build_py
    setupKeywords["cmdclass"]          = {'build_py': build_py}
    setupKeywords["name"]              = "OpenMM"
    setupKeywords["version"]           = "%s.%s.%s" % (major_version_num,
                                                       minor_version_num,
                                                       build_info)
    setupKeywords["author"]            = "Randall J. Radmer"
    setupKeywords["author_email"]      = "radmer@stanford.edu"
    setupKeywords["license"]           = \
    "Python Software Foundation License (BSD-like)"
    setupKeywords["url"]               = "https://simtk.org/home/openmm"
    setupKeywords["download_url"]      = "https://simtk.org/home/openmm"
    setupKeywords["packages"]          = ["simtk",
                                          "simtk.unit",
                                          "simtk.openmm",
                                          "simtk.openmm.app",
                                          "simtk.openmm.app.internal",
                                          "simtk.openmm.app.internal.charmm",
                                          "simtk.openmm.app.internal.pdbx",
                                          "simtk.openmm.app.internal.pdbx.reader",
                                          "simtk.openmm.app.internal.pdbx.writer"]
    setupKeywords["data_files"]        = []
    setupKeywords["package_data"]      = {"simtk" : [],
                                          "simtk.unit" : [],
                                          "simtk.openmm" : [],
                                          "simtk.openmm.app" : ['data/*.xml', 'data/*.pdb'],
                                          "simtk.openmm.app.internal" : []}
    setupKeywords["platforms"]         = ["Linux", "Mac OS X", "Windows"]
    setupKeywords["description"]       = \
    "Python wrapper for OpenMM (a C++ MD package)"
    setupKeywords["long_description"]  = \
    """OpenMM is a toolkit for molecular simulation. It can be used either as a
    stand-alone application for running simulations, or as a library you call
    from your own code. It provides a combination of extreme flexibility
    (through custom forces and integrators), openness, and high performance
    (especially on recent GPUs) that make it truly unique among simulation codes.
    """

    define_macros = [('MAJOR_VERSION', major_version_num),
                     ('MINOR_VERSION', minor_version_num)]

    libraries=['OpenMM',
               'OpenMMAmoeba',
               'OpenMMRPMD',
               'OpenMMDrude',
              ]
    if 'OPENMM_USE_DEBUG_LIBS' in os.environ:
        if platform.system() == "Windows":
            raise Exception("use of OpenMM debug libs not supported on Win OS")
        else:
            sys.stdout.write("WARNING: using debug libs:\n")
            for ii in range(len(libraries)):
                libraries[ii]="%s_d" % libraries[ii]
                sys.stdout.write("%s\n" % libraries[ii])

    openmm_include_path = os.getenv('OPENMM_INCLUDE_PATH')
    if not openmm_include_path:
        reportError("Set OPENMM_INCLUDE_PATH to point to the include directory for OpenMM")
    openmm_lib_path = os.getenv('OPENMM_LIB_PATH')
    if not openmm_lib_path:
        reportError("Set OPENMM_LIB_PATH to point to the lib directory for OpenMM")

    extra_compile_args=[]
    extra_link_args=[]
    if platform.system() == "Windows":
        define_macros.append( ('WIN32', None) )
        define_macros.append( ('_WINDOWS', None) )
        define_macros.append( (' _MSC_VER', None) )
        extra_compile_args.append('/EHsc')
    else:
        if platform.system() == 'Darwin':
            extra_compile_args += ['-stdlib=libc++', '-mmacosx-version-min=10.7']
            extra_link_args += ['-stdlib=libc++', '-mmacosx-version-min=10.7', '-Wl', '-rpath', openmm_lib_path]

    library_dirs=[openmm_lib_path]
    include_dirs=openmm_include_path.split(';')

    extensionArgs = {"name": "simtk.openmm._openmm",
                    "sources": ["src/swig_doxygen/OpenMMSwig.cxx"],
                    "include_dirs": include_dirs,
                    "define_macros": define_macros,
                    "library_dirs": library_dirs,
                    "libraries": libraries,
                    "extra_compile_args": extra_compile_args,
                    "extra_link_args": extra_link_args}
    if platform.system() != "Windows":
        extensionArgs["runtime_library_dirs"] = library_dirs
    setupKeywords["ext_modules"] = [Extension(**extensionArgs)]

    outputString = ''
    firstTab     = 40
    secondTab    = 60
    for key in sorted(iter(setupKeywords)):
         value         = setupKeywords[key]
         outputString += key.rjust(firstTab) + str( value ).rjust(secondTab) + "\n"

    sys.stdout.write("%s" % outputString)

    return setupKeywords


def main():
    if sys.version_info < (2, 6):
        reportError("OpenMM requires Python 2.6 or better.")
    if platform.system() == 'Darwin':
        macVersion = [int(x) for x in platform.mac_ver()[0].split('.')]
        if tuple(macVersion) < (10, 5):
            reportError("OpenMM requires Mac OS X Leopard (10.5) or better.")
    try:
        uninstall()
    except:
        pass
    setupKeywords=buildKeywordDictionary()
    writeVersionPy()
    setup(**setupKeywords)

if __name__ == '__main__':
    main()

<|MERGE_RESOLUTION|>--- conflicted
+++ resolved
@@ -1,14 +1,6 @@
-<<<<<<< HEAD
-__author__ = "Peter Eastman"
-__version__ = "1.0"
-
-=======
-#
-
 """
 setup.py: Used for building python wrappers for Simbios' OpenMM library.
 """
->>>>>>> a37dbc96
 import ast
 import re
 import os
@@ -21,7 +13,7 @@
 BUILD_INFO='@OPENMM_BUILD_VERSION@'
 IS_RELEASED = False
 
-__author__ = "Randall J. Radmer"
+__author__ = "Peter Eastman"
 __version__ = "%s.%s" % (MAJOR_VERSION_NUM, MINOR_VERSION_NUM)
 
 def reportError(message):
