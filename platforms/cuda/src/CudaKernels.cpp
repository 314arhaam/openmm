--- conflicted
+++ resolved
@@ -6887,11 +6887,7 @@
     // Execute the first kernel.
 
     int numParticles = particles->getSize();
-<<<<<<< HEAD
-    int blockSize = 128;
-=======
     int blockSize = 256;
->>>>>>> f769300f
     void* args1[] = {&numParticles, &cu.getPosq().getDevicePointer(), &referencePos->getDevicePointer(),
             &particles->getDevicePointer(), &buffer->getDevicePointer()};
     cu.executeKernel(kernel1, args1, blockSize, blockSize, blockSize*sizeof(REAL));
