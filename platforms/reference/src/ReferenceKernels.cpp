/* -------------------------------------------------------------------------- *
 *                                   OpenMM                                   *
 * -------------------------------------------------------------------------- *
 * This is part of the OpenMM molecular simulation toolkit originating from   *
 * Simbios, the NIH National Center for Physics-Based Simulation of           *
 * Biological Structures at Stanford, funded under the NIH Roadmap for        *
 * Medical Research, grant U54 GM072970. See https://simtk.org.               *
 *                                                                            *
 * Portions copyright (c) 2008-2018 Stanford University and the Authors.      *
 * Authors: Peter Eastman                                                     *
 * Contributors:                                                              *
 *                                                                            *
 * Permission is hereby granted, free of charge, to any person obtaining a    *
 * copy of this software and associated documentation files (the "Software"), *
 * to deal in the Software without restriction, including without limitation  *
 * the rights to use, copy, modify, merge, publish, distribute, sublicense,   *
 * and/or sell copies of the Software, and to permit persons to whom the      *
 * Software is furnished to do so, subject to the following conditions:       *
 *                                                                            *
 * The above copyright notice and this permission notice shall be included in *
 * all copies or substantial portions of the Software.                        *
 *                                                                            *
 * THE SOFTWARE IS PROVIDED "AS IS", WITHOUT WARRANTY OF ANY KIND, EXPRESS OR *
 * IMPLIED, INCLUDING BUT NOT LIMITED TO THE WARRANTIES OF MERCHANTABILITY,   *
 * FITNESS FOR A PARTICULAR PURPOSE AND NONINFRINGEMENT. IN NO EVENT SHALL    *
 * THE AUTHORS, CONTRIBUTORS OR COPYRIGHT HOLDERS BE LIABLE FOR ANY CLAIM,    *
 * DAMAGES OR OTHER LIABILITY, WHETHER IN AN ACTION OF CONTRACT, TORT OR      *
 * OTHERWISE, ARISING FROM, OUT OF OR IN CONNECTION WITH THE SOFTWARE OR THE  *
 * USE OR OTHER DEALINGS IN THE SOFTWARE.                                     *
 * -------------------------------------------------------------------------- */

#include "ReferenceKernels.h"
#include "ReferenceObc.h"
#include "ReferenceAndersenThermostat.h"
#include "ReferenceAngleBondIxn.h"
#include "ReferenceBondForce.h"
#include "ReferenceBrownianDynamics.h"
#include "ReferenceCCMAAlgorithm.h"
#include "ReferenceCMAPTorsionIxn.h"
#include "ReferenceConstraints.h"
#include "ReferenceCustomAngleIxn.h"
#include "ReferenceCustomBondIxn.h"
#include "ReferenceCustomCentroidBondIxn.h"
#include "ReferenceCustomCompoundBondIxn.h"
#include "ReferenceCustomCVForce.h"
#include "ReferenceCustomDynamics.h"
#include "ReferenceCustomExternalIxn.h"
#include "ReferenceCustomGBIxn.h"
#include "ReferenceCustomHbondIxn.h"
#include "ReferenceCustomNonbondedIxn.h"
#include "ReferenceCustomManyParticleIxn.h"
#include "ReferenceCustomTorsionIxn.h"
#include "ReferenceGayBerneForce.h"
#include "ReferenceHarmonicBondIxn.h"
#include "ReferenceLJCoulomb14.h"
#include "ReferenceLJCoulombIxn.h"
#include "ReferenceMonteCarloBarostat.h"
#include "ReferenceProperDihedralBond.h"
#include "ReferenceRbDihedralBond.h"
#include "ReferenceRMSDForce.h"
#include "ReferenceStochasticDynamics.h"
#include "ReferenceTabulatedFunction.h"
#include "ReferenceVariableStochasticDynamics.h"
#include "ReferenceVariableVerletDynamics.h"
#include "ReferenceVerletDynamics.h"
#include "ReferenceVirtualSites.h"
#include "openmm/CMMotionRemover.h"
#include "openmm/Context.h"
#include "openmm/System.h"
#include "openmm/internal/AndersenThermostatImpl.h"
#include "openmm/internal/ContextImpl.h"
#include "openmm/internal/CustomCentroidBondForceImpl.h"
#include "openmm/internal/CustomCompoundBondForceImpl.h"
#include "openmm/internal/CustomHbondForceImpl.h"
#include "openmm/internal/CustomNonbondedForceImpl.h"
#include "openmm/internal/CMAPTorsionForceImpl.h"
#include "openmm/internal/NonbondedForceImpl.h"
#include "openmm/Integrator.h"
#include "openmm/OpenMMException.h"
#include "SimTKOpenMMUtilities.h"
#include "lepton/CustomFunction.h"
#include "lepton/Operation.h"
#include "lepton/Parser.h"
#include "lepton/ParsedExpression.h"
#include <cmath>
#include <iostream>
#include <limits>

using namespace OpenMM;
using namespace std;

static vector<Vec3>& extractPositions(ContextImpl& context) {
    ReferencePlatform::PlatformData* data = reinterpret_cast<ReferencePlatform::PlatformData*>(context.getPlatformData());
    return *((vector<Vec3>*) data->positions);
}

static vector<Vec3>& extractVelocities(ContextImpl& context) {
    ReferencePlatform::PlatformData* data = reinterpret_cast<ReferencePlatform::PlatformData*>(context.getPlatformData());
    return *((vector<Vec3>*) data->velocities);
}

static vector<Vec3>& extractForces(ContextImpl& context) {
    ReferencePlatform::PlatformData* data = reinterpret_cast<ReferencePlatform::PlatformData*>(context.getPlatformData());
    return *((vector<Vec3>*) data->forces);
}

static Vec3& extractBoxSize(ContextImpl& context) {
    ReferencePlatform::PlatformData* data = reinterpret_cast<ReferencePlatform::PlatformData*>(context.getPlatformData());
    return *(Vec3*) data->periodicBoxSize;
}

static Vec3* extractBoxVectors(ContextImpl& context) {
    ReferencePlatform::PlatformData* data = reinterpret_cast<ReferencePlatform::PlatformData*>(context.getPlatformData());
    return (Vec3*) data->periodicBoxVectors;
}

static ReferenceConstraints& extractConstraints(ContextImpl& context) {
    ReferencePlatform::PlatformData* data = reinterpret_cast<ReferencePlatform::PlatformData*>(context.getPlatformData());
    return *(ReferenceConstraints*) data->constraints;
}

static map<string, double>& extractEnergyParameterDerivatives(ContextImpl& context) {
    ReferencePlatform::PlatformData* data = reinterpret_cast<ReferencePlatform::PlatformData*>(context.getPlatformData());
    return *((map<string, double>*) data->energyParameterDerivatives);
}

/**
 * Make sure an expression doesn't use any undefined variables.
 */
static void validateVariables(const Lepton::ExpressionTreeNode& node, const set<string>& variables) {
    const Lepton::Operation& op = node.getOperation();
    if (op.getId() == Lepton::Operation::VARIABLE && variables.find(op.getName()) == variables.end())
        throw OpenMMException("Unknown variable in expression: "+op.getName());
    for (auto& child : node.getChildren())
        validateVariables(child, variables);
}

/**
 * Compute the kinetic energy of the system, possibly shifting the velocities in time to account
 * for a leapfrog integrator.
 */
static double computeShiftedKineticEnergy(ContextImpl& context, vector<double>& masses, double timeShift) {
    vector<Vec3>& posData = extractPositions(context);
    vector<Vec3>& velData = extractVelocities(context);
    vector<Vec3>& forceData = extractForces(context);
    int numParticles = context.getSystem().getNumParticles();
    
    // Compute the shifted velocities.
    
    vector<Vec3> shiftedVel(numParticles);
    for (int i = 0; i < numParticles; ++i) {
        if (masses[i] > 0)
            shiftedVel[i] = velData[i]+forceData[i]*(timeShift/masses[i]);
        else
            shiftedVel[i] = velData[i];
    }
    
    // Apply constraints to them.
    
    vector<double> inverseMasses(numParticles);
    for (int i = 0; i < numParticles; i++)
        inverseMasses[i] = (masses[i] == 0 ? 0 : 1/masses[i]);
    extractConstraints(context).applyToVelocities(posData, shiftedVel, inverseMasses, 1e-4);
    
    // Compute the kinetic energy.
    
    double energy = 0.0;
    for (int i = 0; i < numParticles; ++i)
        if (masses[i] > 0)
            energy += masses[i]*(shiftedVel[i].dot(shiftedVel[i]));
    return 0.5*energy;
}

void ReferenceCalcForcesAndEnergyKernel::initialize(const System& system) {
}

void ReferenceCalcForcesAndEnergyKernel::beginComputation(ContextImpl& context, bool includeForces, bool includeEnergy, int groups) {
    vector<Vec3>& forceData = extractForces(context);
    if (includeForces) {
        int numParticles = context.getSystem().getNumParticles();
        for (int i = 0; i < numParticles; ++i) {
            forceData[i][0] = 0.0;
            forceData[i][1] = 0.0;
            forceData[i][2] = 0.0;
        }
    }
    else
        savedForces = forceData;
    for (auto& param : context.getParameters())
        extractEnergyParameterDerivatives(context)[param.first] = 0;
}

double ReferenceCalcForcesAndEnergyKernel::finishComputation(ContextImpl& context, bool includeForces, bool includeEnergy, int groups, bool& valid) {
    if (!includeForces)
        extractForces(context) = savedForces; // Restore the forces so computing the energy doesn't overwrite the forces with incorrect values.
    else
        ReferenceVirtualSites::distributeForces(context.getSystem(), extractPositions(context), extractForces(context));
    return 0.0;
}

void ReferenceUpdateStateDataKernel::initialize(const System& system) {
}

double ReferenceUpdateStateDataKernel::getTime(const ContextImpl& context) const {
    return data.time;
}

void ReferenceUpdateStateDataKernel::setTime(ContextImpl& context, double time) {
    data.time = time;
}

void ReferenceUpdateStateDataKernel::getPositions(ContextImpl& context, std::vector<Vec3>& positions) {
    int numParticles = context.getSystem().getNumParticles();
    vector<Vec3>& posData = extractPositions(context);
    positions.resize(numParticles);
    for (int i = 0; i < numParticles; ++i)
        positions[i] = Vec3(posData[i][0], posData[i][1], posData[i][2]);
}

void ReferenceUpdateStateDataKernel::setPositions(ContextImpl& context, const std::vector<Vec3>& positions) {
    int numParticles = context.getSystem().getNumParticles();
    vector<Vec3>& posData = extractPositions(context);
    for (int i = 0; i < numParticles; ++i) {
        posData[i][0] = positions[i][0];
        posData[i][1] = positions[i][1];
        posData[i][2] = positions[i][2];
    }
}

void ReferenceUpdateStateDataKernel::getVelocities(ContextImpl& context, std::vector<Vec3>& velocities) {
    int numParticles = context.getSystem().getNumParticles();
    vector<Vec3>& velData = extractVelocities(context);
    velocities.resize(numParticles);
    for (int i = 0; i < numParticles; ++i)
        velocities[i] = Vec3(velData[i][0], velData[i][1], velData[i][2]);
}

void ReferenceUpdateStateDataKernel::setVelocities(ContextImpl& context, const std::vector<Vec3>& velocities) {
    int numParticles = context.getSystem().getNumParticles();
    vector<Vec3>& velData = extractVelocities(context);
    for (int i = 0; i < numParticles; ++i) {
        velData[i][0] = velocities[i][0];
        velData[i][1] = velocities[i][1];
        velData[i][2] = velocities[i][2];
    }
}

void ReferenceUpdateStateDataKernel::getForces(ContextImpl& context, std::vector<Vec3>& forces) {
    int numParticles = context.getSystem().getNumParticles();
    vector<Vec3>& forceData = extractForces(context);
    forces.resize(numParticles);
    for (int i = 0; i < numParticles; ++i)
        forces[i] = Vec3(forceData[i][0], forceData[i][1], forceData[i][2]);
}

void ReferenceUpdateStateDataKernel::getEnergyParameterDerivatives(ContextImpl& context, map<string, double>& derivs) {
    derivs = extractEnergyParameterDerivatives(context);
}

void ReferenceUpdateStateDataKernel::getPeriodicBoxVectors(ContextImpl& context, Vec3& a, Vec3& b, Vec3& c) const {
    Vec3* vectors = extractBoxVectors(context);
    a = vectors[0];
    b = vectors[1];
    c = vectors[2];
}

void ReferenceUpdateStateDataKernel::setPeriodicBoxVectors(ContextImpl& context, const Vec3& a, const Vec3& b, const Vec3& c) {
    Vec3& box = extractBoxSize(context);
    box[0] = a[0];
    box[1] = b[1];
    box[2] = c[2];
    Vec3* vectors = extractBoxVectors(context);
    vectors[0] = a;
    vectors[1] = b;
    vectors[2] = c;
}

void ReferenceUpdateStateDataKernel::createCheckpoint(ContextImpl& context, ostream& stream) {
    int version = 2;
    stream.write((char*) &version, sizeof(int));
    stream.write((char*) &data.time, sizeof(data.time));
    vector<Vec3>& posData = extractPositions(context);
    stream.write((char*) &posData[0], sizeof(Vec3)*posData.size());
    vector<Vec3>& velData = extractVelocities(context);
    stream.write((char*) &velData[0], sizeof(Vec3)*velData.size());
    Vec3* vectors = extractBoxVectors(context);
    stream.write((char*) vectors, 3*sizeof(Vec3));
    SimTKOpenMMUtilities::createCheckpoint(stream);
}

void ReferenceUpdateStateDataKernel::loadCheckpoint(ContextImpl& context, istream& stream) {
    int version;
    stream.read((char*) &version, sizeof(int));
    if (version != 2)
        throw OpenMMException("Checkpoint was created with a different version of OpenMM");
    stream.read((char*) &data.time, sizeof(data.time));
    vector<Vec3>& posData = extractPositions(context);
    stream.read((char*) &posData[0], sizeof(Vec3)*posData.size());
    vector<Vec3>& velData = extractVelocities(context);
    stream.read((char*) &velData[0], sizeof(Vec3)*velData.size());
    Vec3* vectors = extractBoxVectors(context);
    stream.read((char*) vectors, 3*sizeof(Vec3));
    SimTKOpenMMUtilities::loadCheckpoint(stream);
}

void ReferenceApplyConstraintsKernel::initialize(const System& system) {
    int numParticles = system.getNumParticles();
    masses.resize(numParticles);
    inverseMasses.resize(numParticles);
    for (int i = 0; i < numParticles; ++i) {
        masses[i] = system.getParticleMass(i);
        inverseMasses[i] = 1.0/masses[i];
    }
}

ReferenceApplyConstraintsKernel::~ReferenceApplyConstraintsKernel() {
}

void ReferenceApplyConstraintsKernel::apply(ContextImpl& context, double tol) {
    vector<Vec3>& positions = extractPositions(context);
    extractConstraints(context).apply(positions, positions, inverseMasses, tol);
    ReferenceVirtualSites::computePositions(context.getSystem(), positions);
}

void ReferenceApplyConstraintsKernel::applyToVelocities(ContextImpl& context, double tol) {
    vector<Vec3>& positions = extractPositions(context);
    vector<Vec3>& velocities = extractVelocities(context);
    extractConstraints(context).applyToVelocities(positions, velocities, inverseMasses, tol);
}

void ReferenceVirtualSitesKernel::initialize(const System& system) {
}

void ReferenceVirtualSitesKernel::computePositions(ContextImpl& context) {
    vector<Vec3>& positions = extractPositions(context);
    ReferenceVirtualSites::computePositions(context.getSystem(), positions);
}

void ReferenceCalcHarmonicBondForceKernel::initialize(const System& system, const HarmonicBondForce& force) {
    numBonds = force.getNumBonds();
    bondIndexArray.resize(numBonds, vector<int>(2));
    bondParamArray.resize(numBonds, vector<double>(2));
    for (int i = 0; i < numBonds; ++i) {
        int particle1, particle2;
        double length, k;
        force.getBondParameters(i, particle1, particle2, length, k);
        bondIndexArray[i][0] = particle1;
        bondIndexArray[i][1] = particle2;
        bondParamArray[i][0] = length;
        bondParamArray[i][1] = k;
    }
    usePeriodic = force.usesPeriodicBoundaryConditions();
}

double ReferenceCalcHarmonicBondForceKernel::execute(ContextImpl& context, bool includeForces, bool includeEnergy) {
    vector<Vec3>& posData = extractPositions(context);
    vector<Vec3>& forceData = extractForces(context);
    double energy = 0;
    ReferenceBondForce refBondForce;
    ReferenceHarmonicBondIxn harmonicBond;
    if (usePeriodic)
        harmonicBond.setPeriodic(extractBoxVectors(context));
    refBondForce.calculateForce(numBonds, bondIndexArray, posData, bondParamArray, forceData, includeEnergy ? &energy : NULL, harmonicBond);
    return energy;
}

void ReferenceCalcHarmonicBondForceKernel::copyParametersToContext(ContextImpl& context, const HarmonicBondForce& force) {
    if (numBonds != force.getNumBonds())
        throw OpenMMException("updateParametersInContext: The number of bonds has changed");

    // Record the values.

    for (int i = 0; i < numBonds; ++i) {
        int particle1, particle2;
        double length, k;
        force.getBondParameters(i, particle1, particle2, length, k);
        if (particle1 != bondIndexArray[i][0] || particle2 != bondIndexArray[i][1])
            throw OpenMMException("updateParametersInContext: The set of particles in a bond has changed");
        bondIndexArray[i][0] = particle1;
        bondIndexArray[i][1] = particle2;
        bondParamArray[i][0] = length;
        bondParamArray[i][1] = k;
    }
}

void ReferenceCalcCustomBondForceKernel::initialize(const System& system, const CustomBondForce& force) {
    numBonds = force.getNumBonds();
    int numParameters = force.getNumPerBondParameters();
    usePeriodic = force.usesPeriodicBoundaryConditions();

    // Build the arrays.

    bondIndexArray.resize(numBonds, vector<int>(2));
    bondParamArray.resize(numBonds, vector<double>(numParameters));
    vector<double> params;
    for (int i = 0; i < numBonds; ++i) {
        int particle1, particle2;
        force.getBondParameters(i, particle1, particle2, params);
        bondIndexArray[i][0] = particle1;
        bondIndexArray[i][1] = particle2;
        for (int j = 0; j < numParameters; j++)
            bondParamArray[i][j] = params[j];
    }

    // Parse the expression used to calculate the force.

    Lepton::ParsedExpression expression = Lepton::Parser::parse(force.getEnergyFunction()).optimize();
    energyExpression = expression.createCompiledExpression();
    forceExpression = expression.differentiate("r").createCompiledExpression();
    for (int i = 0; i < numParameters; i++)
        parameterNames.push_back(force.getPerBondParameterName(i));
    for (int i = 0; i < force.getNumGlobalParameters(); i++)
        globalParameterNames.push_back(force.getGlobalParameterName(i));
    for (int i = 0; i < force.getNumEnergyParameterDerivatives(); i++) {
        string param = force.getEnergyParameterDerivativeName(i);
        energyParamDerivNames.push_back(param);
        energyParamDerivExpressions.push_back(expression.differentiate(param).createCompiledExpression());
    }
    set<string> variables;
    variables.insert("r");
    variables.insert(parameterNames.begin(), parameterNames.end());
    variables.insert(globalParameterNames.begin(), globalParameterNames.end());
    validateVariables(expression.getRootNode(), variables);
}

double ReferenceCalcCustomBondForceKernel::execute(ContextImpl& context, bool includeForces, bool includeEnergy) {
    vector<Vec3>& posData = extractPositions(context);
    vector<Vec3>& forceData = extractForces(context);
    double energy = 0;
    map<string, double> globalParameters;
    for (auto& name : globalParameterNames)
        globalParameters[name] = context.getParameter(name);
    ReferenceCustomBondIxn bond(energyExpression, forceExpression, parameterNames, globalParameters, energyParamDerivExpressions);
    if (usePeriodic)
        bond.setPeriodic(extractBoxVectors(context));
    vector<double> energyParamDerivValues(energyParamDerivNames.size()+1, 0.0);
    for (int i = 0; i < numBonds; i++)
        bond.calculateBondIxn(bondIndexArray[i], posData, bondParamArray[i], forceData, includeEnergy ? &energy : NULL, &energyParamDerivValues[0]);
    map<string, double>& energyParamDerivs = extractEnergyParameterDerivatives(context);
    for (int i = 0; i < energyParamDerivNames.size(); i++)
        energyParamDerivs[energyParamDerivNames[i]] += energyParamDerivValues[i];
    return energy;
}

void ReferenceCalcCustomBondForceKernel::copyParametersToContext(ContextImpl& context, const CustomBondForce& force) {
    if (numBonds != force.getNumBonds())
        throw OpenMMException("updateParametersInContext: The number of bonds has changed");

    // Record the values.

    int numParameters = force.getNumPerBondParameters();
    vector<double> params;
    for (int i = 0; i < numBonds; ++i) {
        int particle1, particle2;
        force.getBondParameters(i, particle1, particle2, params);
        if (particle1 != bondIndexArray[i][0] || particle2 != bondIndexArray[i][1])
            throw OpenMMException("updateParametersInContext: The set of particles in a bond has changed");
        for (int j = 0; j < numParameters; j++)
            bondParamArray[i][j] = params[j];
    }
}

void ReferenceCalcHarmonicAngleForceKernel::initialize(const System& system, const HarmonicAngleForce& force) {
    numAngles = force.getNumAngles();
    angleIndexArray.resize(numAngles, vector<int>(3));
    angleParamArray.resize(numAngles, vector<double>(2));
    for (int i = 0; i < numAngles; ++i) {
        int particle1, particle2, particle3;
        double angle, k;
        force.getAngleParameters(i, particle1, particle2, particle3, angle, k);
        angleIndexArray[i][0] = particle1;
        angleIndexArray[i][1] = particle2;
        angleIndexArray[i][2] = particle3;
        angleParamArray[i][0] = angle;
        angleParamArray[i][1] = k;
    }
    usePeriodic = force.usesPeriodicBoundaryConditions();
}

double ReferenceCalcHarmonicAngleForceKernel::execute(ContextImpl& context, bool includeForces, bool includeEnergy) {
    vector<Vec3>& posData = extractPositions(context);
    vector<Vec3>& forceData = extractForces(context);
    double energy = 0;
    ReferenceBondForce refBondForce;
    ReferenceAngleBondIxn angleBond;
    if (usePeriodic)
        angleBond.setPeriodic(extractBoxVectors(context));
    refBondForce.calculateForce(numAngles, angleIndexArray, posData, angleParamArray, forceData, includeEnergy ? &energy : NULL, angleBond);
    return energy;
}

void ReferenceCalcHarmonicAngleForceKernel::copyParametersToContext(ContextImpl& context, const HarmonicAngleForce& force) {
    if (numAngles != force.getNumAngles())
        throw OpenMMException("updateParametersInContext: The number of angles has changed");

    // Record the values.

    for (int i = 0; i < numAngles; ++i) {
        int particle1, particle2, particle3;
        double angle, k;
        force.getAngleParameters(i, particle1, particle2, particle3, angle, k);
        if (particle1 != angleIndexArray[i][0] || particle2 != angleIndexArray[i][1] || particle3 != angleIndexArray[i][2])
            throw OpenMMException("updateParametersInContext: The set of particles in an angle has changed");
        angleParamArray[i][0] = angle;
        angleParamArray[i][1] = k;
    }
}

void ReferenceCalcCustomAngleForceKernel::initialize(const System& system, const CustomAngleForce& force) {
    numAngles = force.getNumAngles();
    int numParameters = force.getNumPerAngleParameters();
    usePeriodic = force.usesPeriodicBoundaryConditions();

    // Build the arrays.

    angleIndexArray.resize(numAngles, vector<int>(3));
    angleParamArray.resize(numAngles, vector<double>(numParameters));
    vector<double> params;
    for (int i = 0; i < numAngles; ++i) {
        int particle1, particle2, particle3;
        force.getAngleParameters(i, particle1, particle2, particle3, params);
        angleIndexArray[i][0] = particle1;
        angleIndexArray[i][1] = particle2;
        angleIndexArray[i][2] = particle3;
        for (int j = 0; j < numParameters; j++)
            angleParamArray[i][j] = params[j];
    }

    // Parse the expression used to calculate the force.

    Lepton::ParsedExpression expression = Lepton::Parser::parse(force.getEnergyFunction()).optimize();
    energyExpression = expression.createCompiledExpression();
    forceExpression = expression.differentiate("theta").createCompiledExpression();
    for (int i = 0; i < numParameters; i++)
        parameterNames.push_back(force.getPerAngleParameterName(i));
    for (int i = 0; i < force.getNumGlobalParameters(); i++)
        globalParameterNames.push_back(force.getGlobalParameterName(i));
    for (int i = 0; i < force.getNumEnergyParameterDerivatives(); i++) {
        string param = force.getEnergyParameterDerivativeName(i);
        energyParamDerivNames.push_back(param);
        energyParamDerivExpressions.push_back(expression.differentiate(param).createCompiledExpression());
    }
    set<string> variables;
    variables.insert("theta");
    variables.insert(parameterNames.begin(), parameterNames.end());
    variables.insert(globalParameterNames.begin(), globalParameterNames.end());
    validateVariables(expression.getRootNode(), variables);
}

double ReferenceCalcCustomAngleForceKernel::execute(ContextImpl& context, bool includeForces, bool includeEnergy) {
    vector<Vec3>& posData = extractPositions(context);
    vector<Vec3>& forceData = extractForces(context);
    double energy = 0;
    map<string, double> globalParameters;
    for (auto& name : globalParameterNames)
        globalParameters[name] = context.getParameter(name);
    ReferenceCustomAngleIxn customAngle(energyExpression, forceExpression, parameterNames, globalParameters, energyParamDerivExpressions);
    if (usePeriodic)
        customAngle.setPeriodic(extractBoxVectors(context));
    vector<double> energyParamDerivValues(energyParamDerivNames.size()+1, 0.0);
    for (int i = 0; i < numAngles; i++)
        customAngle.calculateBondIxn(angleIndexArray[i], posData, angleParamArray[i], forceData, includeEnergy ? &energy : NULL, &energyParamDerivValues[0]);
    map<string, double>& energyParamDerivs = extractEnergyParameterDerivatives(context);
    for (int i = 0; i < energyParamDerivNames.size(); i++)
        energyParamDerivs[energyParamDerivNames[i]] += energyParamDerivValues[i];
    return energy;
}

void ReferenceCalcCustomAngleForceKernel::copyParametersToContext(ContextImpl& context, const CustomAngleForce& force) {
    if (numAngles != force.getNumAngles())
        throw OpenMMException("updateParametersInContext: The number of angles has changed");

    // Record the values.

    int numParameters = force.getNumPerAngleParameters();
    vector<double> params;
    for (int i = 0; i < numAngles; ++i) {
        int particle1, particle2, particle3;
        force.getAngleParameters(i, particle1, particle2, particle3, params);
        if (particle1 != angleIndexArray[i][0] || particle2 != angleIndexArray[i][1] || particle3 != angleIndexArray[i][2])
            throw OpenMMException("updateParametersInContext: The set of particles in an angle has changed");
        for (int j = 0; j < numParameters; j++)
            angleParamArray[i][j] = params[j];
    }
}

void ReferenceCalcPeriodicTorsionForceKernel::initialize(const System& system, const PeriodicTorsionForce& force) {
    numTorsions = force.getNumTorsions();
    torsionIndexArray.resize(numTorsions, vector<int>(4));
    torsionParamArray.resize(numTorsions, vector<double>(3));
    for (int i = 0; i < numTorsions; ++i) {
        int particle1, particle2, particle3, particle4, periodicity;
        double phase, k;
        force.getTorsionParameters(i, particle1, particle2, particle3, particle4, periodicity, phase, k);
        torsionIndexArray[i][0] = particle1;
        torsionIndexArray[i][1] = particle2;
        torsionIndexArray[i][2] = particle3;
        torsionIndexArray[i][3] = particle4;
        torsionParamArray[i][0] = k;
        torsionParamArray[i][1] = phase;
        torsionParamArray[i][2] = periodicity;
    }
    usePeriodic = force.usesPeriodicBoundaryConditions();
}

double ReferenceCalcPeriodicTorsionForceKernel::execute(ContextImpl& context, bool includeForces, bool includeEnergy) {
    vector<Vec3>& posData = extractPositions(context);
    vector<Vec3>& forceData = extractForces(context);
    double energy = 0;
    ReferenceBondForce refBondForce;
    ReferenceProperDihedralBond periodicTorsionBond;
    if (usePeriodic)
        periodicTorsionBond.setPeriodic(extractBoxVectors(context));
    refBondForce.calculateForce(numTorsions, torsionIndexArray, posData, torsionParamArray, forceData, includeEnergy ? &energy : NULL, periodicTorsionBond);
    return energy;
}

void ReferenceCalcPeriodicTorsionForceKernel::copyParametersToContext(ContextImpl& context, const PeriodicTorsionForce& force) {
    if (numTorsions != force.getNumTorsions())
        throw OpenMMException("updateParametersInContext: The number of torsions has changed");

    // Record the values.

    for (int i = 0; i < numTorsions; ++i) {
        int particle1, particle2, particle3, particle4, periodicity;
        double phase, k;
        force.getTorsionParameters(i, particle1, particle2, particle3, particle4, periodicity, phase, k);
        if (particle1 != torsionIndexArray[i][0] || particle2 != torsionIndexArray[i][1] || particle3 != torsionIndexArray[i][2] || particle4 != torsionIndexArray[i][3])
            throw OpenMMException("updateParametersInContext: The set of particles in a torsion has changed");
        torsionParamArray[i][0] = k;
        torsionParamArray[i][1] = phase;
        torsionParamArray[i][2] = periodicity;
    }
}

void ReferenceCalcRBTorsionForceKernel::initialize(const System& system, const RBTorsionForce& force) {
    numTorsions = force.getNumTorsions();
    torsionIndexArray.resize(numTorsions, vector<int>(4));
    torsionParamArray.resize(numTorsions, vector<double>(6));
    for (int i = 0; i < numTorsions; ++i) {
        int particle1, particle2, particle3, particle4;
        double c0, c1, c2, c3, c4, c5;
        force.getTorsionParameters(i, particle1, particle2, particle3, particle4, c0, c1, c2, c3, c4, c5);
        torsionIndexArray[i][0] = particle1;
        torsionIndexArray[i][1] = particle2;
        torsionIndexArray[i][2] = particle3;
        torsionIndexArray[i][3] = particle4;
        torsionParamArray[i][0] = c0;
        torsionParamArray[i][1] = c1;
        torsionParamArray[i][2] = c2;
        torsionParamArray[i][3] = c3;
        torsionParamArray[i][4] = c4;
        torsionParamArray[i][5] = c5;
    }
    usePeriodic = force.usesPeriodicBoundaryConditions();
}

double ReferenceCalcRBTorsionForceKernel::execute(ContextImpl& context, bool includeForces, bool includeEnergy) {
    vector<Vec3>& posData = extractPositions(context);
    vector<Vec3>& forceData = extractForces(context);
    double energy = 0;
    ReferenceBondForce refBondForce;
    ReferenceRbDihedralBond rbTorsionBond;
    if (usePeriodic)
        rbTorsionBond.setPeriodic(extractBoxVectors(context));
    refBondForce.calculateForce(numTorsions, torsionIndexArray, posData, torsionParamArray, forceData, includeEnergy ? &energy : NULL, rbTorsionBond);
    return energy;
}

void ReferenceCalcRBTorsionForceKernel::copyParametersToContext(ContextImpl& context, const RBTorsionForce& force) {
    if (numTorsions != force.getNumTorsions())
        throw OpenMMException("updateParametersInContext: The number of torsions has changed");

    // Record the values.

    for (int i = 0; i < numTorsions; ++i) {
        int particle1, particle2, particle3, particle4;
        double c0, c1, c2, c3, c4, c5;
        force.getTorsionParameters(i, particle1, particle2, particle3, particle4, c0, c1, c2, c3, c4, c5);
        if (particle1 != torsionIndexArray[i][0] || particle2 != torsionIndexArray[i][1] || particle3 != torsionIndexArray[i][2] || particle4 != torsionIndexArray[i][3])
            throw OpenMMException("updateParametersInContext: The set of particles in a torsion has changed");
        torsionParamArray[i][0] = c0;
        torsionParamArray[i][1] = c1;
        torsionParamArray[i][2] = c2;
        torsionParamArray[i][3] = c3;
        torsionParamArray[i][4] = c4;
        torsionParamArray[i][5] = c5;
    }
}

void ReferenceCalcCMAPTorsionForceKernel::initialize(const System& system, const CMAPTorsionForce& force) {
    int numMaps = force.getNumMaps();
    int numTorsions = force.getNumTorsions();
    coeff.resize(numMaps);
    vector<double> energy;
    vector<vector<double> > c;
    for (int i = 0; i < numMaps; i++) {
        int size;
        force.getMapParameters(i, size, energy);
        CMAPTorsionForceImpl::calcMapDerivatives(size, energy, c);
        coeff[i].resize(size*size);
        for (int j = 0; j < size*size; j++) {
            coeff[i][j].resize(16);
            for (int k = 0; k < 16; k++)
                coeff[i][j][k] = c[j][k];
        }
    }
    torsionMaps.resize(numTorsions);
    torsionIndices.resize(numTorsions);
    for (int i = 0; i < numTorsions; i++) {
        torsionIndices[i].resize(8);
        force.getTorsionParameters(i, torsionMaps[i], torsionIndices[i][0], torsionIndices[i][1], torsionIndices[i][2],
            torsionIndices[i][3], torsionIndices[i][4], torsionIndices[i][5], torsionIndices[i][6], torsionIndices[i][7]);
    }
    usePeriodic = force.usesPeriodicBoundaryConditions();
}

double ReferenceCalcCMAPTorsionForceKernel::execute(ContextImpl& context, bool includeForces, bool includeEnergy) {
    vector<Vec3>& posData = extractPositions(context);
    vector<Vec3>& forceData = extractForces(context);
    double totalEnergy = 0;
    ReferenceCMAPTorsionIxn torsion(coeff, torsionMaps, torsionIndices);
    if (usePeriodic)
        torsion.setPeriodic(extractBoxVectors(context));
    torsion.calculateIxn(posData, forceData, &totalEnergy);
    return totalEnergy;
}

void ReferenceCalcCMAPTorsionForceKernel::copyParametersToContext(ContextImpl& context, const CMAPTorsionForce& force) {
    int numMaps = force.getNumMaps();
    int numTorsions = force.getNumTorsions();
    if (coeff.size() != numMaps)
        throw OpenMMException("updateParametersInContext: The number of maps has changed");
    if (torsionMaps.size() != numTorsions)
        throw OpenMMException("updateParametersInContext: The number of CMAP torsions has changed");

    // Update the maps.

    vector<double> energy;
    vector<vector<double> > c;
    for (int i = 0; i < numMaps; i++) {
        int size;
        force.getMapParameters(i, size, energy);
        if (coeff[i].size() != size*size)
            throw OpenMMException("updateParametersInContext: The size of a map has changed");
        CMAPTorsionForceImpl::calcMapDerivatives(size, energy, c);
        for (int j = 0; j < size*size; j++)
            for (int k = 0; k < 16; k++)
                coeff[i][j][k] = c[j][k];
    }

    // Update the indices.

    for (int i = 0; i < numTorsions; i++) {
        int index[8];
        force.getTorsionParameters(i, torsionMaps[i], index[0], index[1], index[2], index[3], index[4], index[5], index[6], index[7]);
        for (int j = 0; j < 8; j++)
            if (index[j] != torsionIndices[i][j])
                throw OpenMMException("updateParametersInContext: The set of particles in a CMAP torsion has changed");
    }
}

void ReferenceCalcCustomTorsionForceKernel::initialize(const System& system, const CustomTorsionForce& force) {
    numTorsions = force.getNumTorsions();
    int numParameters = force.getNumPerTorsionParameters();
    usePeriodic = force.usesPeriodicBoundaryConditions();

    // Build the arrays.

    torsionIndexArray.resize(numTorsions, vector<int>(4));
    torsionParamArray.resize(numTorsions, vector<double>(numParameters));
    vector<double> params;
    for (int i = 0; i < numTorsions; ++i) {
        int particle1, particle2, particle3, particle4;
        force.getTorsionParameters(i, particle1, particle2, particle3, particle4, params);
        torsionIndexArray[i][0] = particle1;
        torsionIndexArray[i][1] = particle2;
        torsionIndexArray[i][2] = particle3;
        torsionIndexArray[i][3] = particle4;
        for (int j = 0; j < numParameters; j++)
            torsionParamArray[i][j] = params[j];
    }

    // Parse the expression used to calculate the force.

    Lepton::ParsedExpression expression = Lepton::Parser::parse(force.getEnergyFunction()).optimize();
    energyExpression = expression.createCompiledExpression();
    forceExpression = expression.differentiate("theta").createCompiledExpression();
    for (int i = 0; i < numParameters; i++)
        parameterNames.push_back(force.getPerTorsionParameterName(i));
    for (int i = 0; i < force.getNumGlobalParameters(); i++)
        globalParameterNames.push_back(force.getGlobalParameterName(i));
    for (int i = 0; i < force.getNumEnergyParameterDerivatives(); i++) {
        string param = force.getEnergyParameterDerivativeName(i);
        energyParamDerivNames.push_back(param);
        energyParamDerivExpressions.push_back(expression.differentiate(param).createCompiledExpression());
    }
    set<string> variables;
    variables.insert("theta");
    variables.insert(parameterNames.begin(), parameterNames.end());
    variables.insert(globalParameterNames.begin(), globalParameterNames.end());
    validateVariables(expression.getRootNode(), variables);
}

double ReferenceCalcCustomTorsionForceKernel::execute(ContextImpl& context, bool includeForces, bool includeEnergy) {
    vector<Vec3>& posData = extractPositions(context);
    vector<Vec3>& forceData = extractForces(context);
    double energy = 0;
    map<string, double> globalParameters;
    for (auto& name : globalParameterNames)
        globalParameters[name] = context.getParameter(name);
    ReferenceCustomTorsionIxn customTorsion(energyExpression, forceExpression, parameterNames, globalParameters, energyParamDerivExpressions);
    if (usePeriodic)
        customTorsion.setPeriodic(extractBoxVectors(context));
    vector<double> energyParamDerivValues(energyParamDerivNames.size()+1, 0.0);
    for (int i = 0; i < numTorsions; i++)
        customTorsion.calculateBondIxn(torsionIndexArray[i], posData, torsionParamArray[i], forceData, includeEnergy ? &energy : NULL, &energyParamDerivValues[0]);
    map<string, double>& energyParamDerivs = extractEnergyParameterDerivatives(context);
    for (int i = 0; i < energyParamDerivNames.size(); i++)
        energyParamDerivs[energyParamDerivNames[i]] += energyParamDerivValues[i];
    return energy;
}

void ReferenceCalcCustomTorsionForceKernel::copyParametersToContext(ContextImpl& context, const CustomTorsionForce& force) {
    if (numTorsions != force.getNumTorsions())
        throw OpenMMException("updateParametersInContext: The number of torsions has changed");

    // Record the values.

    int numParameters = force.getNumPerTorsionParameters();
    vector<double> params;
    for (int i = 0; i < numTorsions; ++i) {
        int particle1, particle2, particle3, particle4;
        force.getTorsionParameters(i, particle1, particle2, particle3, particle4, params);
        if (particle1 != torsionIndexArray[i][0] || particle2 != torsionIndexArray[i][1] || particle3 != torsionIndexArray[i][2] || particle4 != torsionIndexArray[i][3])
            throw OpenMMException("updateParametersInContext: The set of particles in a torsion has changed");
        for (int j = 0; j < numParameters; j++)
            torsionParamArray[i][j] = params[j];
    }
}

ReferenceCalcNonbondedForceKernel::~ReferenceCalcNonbondedForceKernel() {
    if (neighborList != NULL)
        delete neighborList;
}

void ReferenceCalcNonbondedForceKernel::initialize(const System& system, const NonbondedForce& force) {

    // Identify which exceptions are 1-4 interactions.

    numParticles = force.getNumParticles();
    exclusions.resize(numParticles);
    vector<int> nb14s;
    for (int i = 0; i < force.getNumExceptions(); i++) {
        int particle1, particle2;
        double chargeProd, sigma, epsilon;
        force.getExceptionParameters(i, particle1, particle2, chargeProd, sigma, epsilon);
        exclusions[particle1].insert(particle2);
        exclusions[particle2].insert(particle1);
        if (chargeProd != 0.0 || epsilon != 0.0)
            nb14s.push_back(i);
    }

    // Build the arrays.

    num14 = nb14s.size();
<<<<<<< HEAD
    bonded14IndexArray.resize(num14, vector<int>(2));
    bonded14ParamArray.resize(num14, vector<double>(3));
    particleParamArray.resize(numParticles, vector<double>(3));
    for (int i = 0; i < numParticles; ++i) {
        double charge, radius, depth;
        force.getParticleParameters(i, charge, radius, depth);
        particleParamArray[i][0] = 0.5*radius;
        particleParamArray[i][1] = 2.0*sqrt(depth);
        particleParamArray[i][2] = charge;
    }
=======
    bonded14IndexArray = allocateIntArray(num14, 2);
    bonded14ParamArray = allocateRealArray(num14, 3);
    particleParamArray = allocateRealArray(numParticles, 3);
    baseParticleParams.resize(numParticles);
    baseExceptionParams.resize(num14);
    for (int i = 0; i < numParticles; ++i)
       force.getParticleParameters(i, baseParticleParams[i][0], baseParticleParams[i][1], baseParticleParams[i][2]);
>>>>>>> 0d13f9cd
    this->exclusions = exclusions;
    for (int i = 0; i < num14; ++i) {
        int particle1, particle2;
        force.getExceptionParameters(nb14s[i], particle1, particle2, baseExceptionParams[i][0], baseExceptionParams[i][1], baseExceptionParams[i][2]);
        bonded14IndexArray[i][0] = particle1;
        bonded14IndexArray[i][1] = particle2;
    }
    for (int i = 0; i < force.getNumParticleParameterOffsets(); i++) {
        string param;
        int particle;
        double charge, sigma, epsilon;
        force.getParticleParameterOffset(i, param, particle, charge, sigma, epsilon);
        particleParamOffsets[make_pair(param, particle)] = {charge, sigma, epsilon};
    }
    for (int i = 0; i < force.getNumExceptionParameterOffsets(); i++) {
        string param;
        int exception;
        double charge, sigma, epsilon;
        force.getExceptionParameterOffset(i, param, exception, charge, sigma, epsilon);
        exceptionParamOffsets[make_pair(param, exception)] = {charge, sigma, epsilon};
    }
    nonbondedMethod = CalcNonbondedForceKernel::NonbondedMethod(force.getNonbondedMethod());
    nonbondedCutoff = force.getCutoffDistance();
    if (nonbondedMethod == NoCutoff) {
        neighborList = NULL;
        useSwitchingFunction = false;
    }
    else {
        neighborList = new NeighborList();
        useSwitchingFunction = force.getUseSwitchingFunction();
        switchingDistance = force.getSwitchingDistance();
    }
    if (nonbondedMethod == Ewald) {
        double alpha;
        NonbondedForceImpl::calcEwaldParameters(system, force, alpha, kmax[0], kmax[1], kmax[2]);
        ewaldAlpha = alpha;
    }
    else if (nonbondedMethod == PME) {
        double alpha;
        NonbondedForceImpl::calcPMEParameters(system, force, alpha, gridSize[0], gridSize[1], gridSize[2], false);
        ewaldAlpha = alpha;
    }
    else if (nonbondedMethod == LJPME) {
        double alpha;
        NonbondedForceImpl::calcPMEParameters(system, force, alpha, gridSize[0], gridSize[1], gridSize[2], false);
        ewaldAlpha = alpha;
        NonbondedForceImpl::calcPMEParameters(system, force, alpha, dispersionGridSize[0], dispersionGridSize[1], dispersionGridSize[2], true);
        ewaldDispersionAlpha = alpha;
        useSwitchingFunction = false;
    }
    rfDielectric = force.getReactionFieldDielectric();
    if (force.getUseDispersionCorrection())
        dispersionCoefficient = NonbondedForceImpl::calcDispersionCorrection(system, force);
    else
        dispersionCoefficient = 0.0;
}

double ReferenceCalcNonbondedForceKernel::execute(ContextImpl& context, bool includeForces, bool includeEnergy, bool includeDirect, bool includeReciprocal) {
    computeParameters(context);
    vector<Vec3>& posData = extractPositions(context);
    vector<Vec3>& forceData = extractForces(context);
    double energy = 0;
    ReferenceLJCoulombIxn clj;
    bool periodic = (nonbondedMethod == CutoffPeriodic);
    bool ewald  = (nonbondedMethod == Ewald);
    bool pme  = (nonbondedMethod == PME);
    bool ljpme = (nonbondedMethod == LJPME);
    if (nonbondedMethod != NoCutoff) {
        computeNeighborListVoxelHash(*neighborList, numParticles, posData, exclusions, extractBoxVectors(context), periodic || ewald || pme || ljpme, nonbondedCutoff, 0.0);
        clj.setUseCutoff(nonbondedCutoff, *neighborList, rfDielectric);
    }
    if (periodic || ewald || pme || ljpme) {
        Vec3* boxVectors = extractBoxVectors(context);
        double minAllowedSize = 1.999999*nonbondedCutoff;
        if (boxVectors[0][0] < minAllowedSize || boxVectors[1][1] < minAllowedSize || boxVectors[2][2] < minAllowedSize)
            throw OpenMMException("The periodic box size has decreased to less than twice the nonbonded cutoff.");
        clj.setPeriodic(boxVectors);
    }
    if (ewald)
        clj.setUseEwald(ewaldAlpha, kmax[0], kmax[1], kmax[2]);
    if (pme)
        clj.setUsePME(ewaldAlpha, gridSize);
    if (ljpme){
        clj.setUsePME(ewaldAlpha, gridSize);
        clj.setUseLJPME(ewaldDispersionAlpha, dispersionGridSize);
    }
    if (useSwitchingFunction)
        clj.setUseSwitchingFunction(switchingDistance);
    clj.calculatePairIxn(numParticles, posData, particleParamArray, exclusions, forceData, includeEnergy ? &energy : NULL, includeDirect, includeReciprocal);
    if (includeDirect) {
        ReferenceBondForce refBondForce;
        ReferenceLJCoulomb14 nonbonded14;
        refBondForce.calculateForce(num14, bonded14IndexArray, posData, bonded14ParamArray, forceData, includeEnergy ? &energy : NULL, nonbonded14);
        if (periodic || ewald || pme) {
            Vec3* boxVectors = extractBoxVectors(context);
            energy += dispersionCoefficient/(boxVectors[0][0]*boxVectors[1][1]*boxVectors[2][2]);
        }
    }
    return energy;
}

void ReferenceCalcNonbondedForceKernel::copyParametersToContext(ContextImpl& context, const NonbondedForce& force) {
    if (force.getNumParticles() != numParticles)
        throw OpenMMException("updateParametersInContext: The number of particles has changed");
    vector<int> nb14s;
    for (int i = 0; i < force.getNumExceptions(); i++) {
        int particle1, particle2;
        double chargeProd, sigma, epsilon;
        force.getExceptionParameters(i, particle1, particle2, chargeProd, sigma, epsilon);
        if (chargeProd != 0.0 || epsilon != 0.0)
            nb14s.push_back(i);
    }
    if (nb14s.size() != num14)
        throw OpenMMException("updateParametersInContext: The number of non-excluded exceptions has changed");

    // Record the values.

    for (int i = 0; i < numParticles; ++i)
        force.getParticleParameters(i, baseParticleParams[i][0], baseParticleParams[i][1], baseParticleParams[i][2]);
    for (int i = 0; i < num14; ++i) {
        int particle1, particle2;
        force.getExceptionParameters(nb14s[i], particle1, particle2, baseExceptionParams[i][0], baseExceptionParams[i][1], baseExceptionParams[i][2]);
        bonded14IndexArray[i][0] = particle1;
        bonded14IndexArray[i][1] = particle2;
    }
    
    // Recompute the coefficient for the dispersion correction.

    NonbondedForce::NonbondedMethod method = force.getNonbondedMethod();
    if (force.getUseDispersionCorrection() && (method == NonbondedForce::CutoffPeriodic || method == NonbondedForce::Ewald || method == NonbondedForce::PME))
        dispersionCoefficient = NonbondedForceImpl::calcDispersionCorrection(context.getSystem(), force);
}

void ReferenceCalcNonbondedForceKernel::getPMEParameters(double& alpha, int& nx, int& ny, int& nz) const {
    if (nonbondedMethod != PME && nonbondedMethod != LJPME)
        throw OpenMMException("getPMEParametersInContext: This Context is not using PME or LJPME");
    alpha = ewaldAlpha;
    nx = gridSize[0];
    ny = gridSize[1];
    nz = gridSize[2];
}

void ReferenceCalcNonbondedForceKernel::getLJPMEParameters(double& alpha, int& nx, int& ny, int& nz) const {
    if (nonbondedMethod != LJPME)
        throw OpenMMException("getPMEParametersInContext: This Context is not using LJPME");
    alpha = ewaldDispersionAlpha;
    nx = dispersionGridSize[0];
    ny = dispersionGridSize[1];
    nz = dispersionGridSize[2];
}

void ReferenceCalcNonbondedForceKernel::computeParameters(ContextImpl& context) {
    // Compute particle parameters.

    vector<double> charges(numParticles), sigmas(numParticles), epsilons(numParticles);
    for (int i = 0; i < numParticles; i++) {
        charges[i] = baseParticleParams[i][0];
        sigmas[i] = baseParticleParams[i][1];
        epsilons[i] = baseParticleParams[i][2];
    }
    for (auto& offset : particleParamOffsets) {
        double value = context.getParameter(offset.first.first);
        int index = offset.first.second;
        charges[index] += value*offset.second[0];
        sigmas[index] += value*offset.second[1];
        epsilons[index] += value*offset.second[2];
    }
    for (int i = 0; i < numParticles; i++) {
        particleParamArray[i][0] = 0.5*sigmas[i];
        particleParamArray[i][1] = 2.0*sqrt(epsilons[i]);
        particleParamArray[i][2] = charges[i];
    }

    // Compute exception parameters.

    charges.resize(num14);
    sigmas.resize(num14);
    epsilons.resize(num14);
    for (int i = 0; i < num14; i++) {
        charges[i] = baseExceptionParams[i][0];
        sigmas[i] = baseExceptionParams[i][1];
        epsilons[i] = baseExceptionParams[i][2];
    }
    for (auto& offset : exceptionParamOffsets) {
        double value = context.getParameter(offset.first.first);
        int index = offset.first.second;
        charges[index] += value*offset.second[0];
        sigmas[index] += value*offset.second[1];
        epsilons[index] += value*offset.second[2];
    }
    for (int i = 0; i < num14; i++) {
        bonded14ParamArray[i][0] = sigmas[i];
        bonded14ParamArray[i][1] = 4.0*epsilons[i];
        bonded14ParamArray[i][2] = charges[i];
    }
}

ReferenceCalcCustomNonbondedForceKernel::~ReferenceCalcCustomNonbondedForceKernel() {
    if (neighborList != NULL)
        delete neighborList;
    if (forceCopy != NULL)
        delete forceCopy;
}

void ReferenceCalcCustomNonbondedForceKernel::initialize(const System& system, const CustomNonbondedForce& force) {

    // Record the exclusions.

    numParticles = force.getNumParticles();
    exclusions.resize(numParticles);
    for (int i = 0; i < force.getNumExclusions(); i++) {
        int particle1, particle2;
        force.getExclusionParticles(i, particle1, particle2);
        exclusions[particle1].insert(particle2);
        exclusions[particle2].insert(particle1);
    }

    // Build the arrays.

    int numParameters = force.getNumPerParticleParameters();
    particleParamArray.resize(numParticles);
    for (int i = 0; i < numParticles; ++i)
        force.getParticleParameters(i, particleParamArray[i]);
    nonbondedMethod = CalcCustomNonbondedForceKernel::NonbondedMethod(force.getNonbondedMethod());
    nonbondedCutoff = force.getCutoffDistance();
    if (nonbondedMethod == NoCutoff) {
        neighborList = NULL;
        useSwitchingFunction = false;
    }
    else {
        neighborList = new NeighborList();
        useSwitchingFunction = force.getUseSwitchingFunction();
        switchingDistance = force.getSwitchingDistance();
    }

    // Create custom functions for the tabulated functions.

    map<string, Lepton::CustomFunction*> functions;
    for (int i = 0; i < force.getNumFunctions(); i++)
        functions[force.getTabulatedFunctionName(i)] = createReferenceTabulatedFunction(force.getTabulatedFunction(i));

    // Parse the various expressions used to calculate the force.

    Lepton::ParsedExpression expression = Lepton::Parser::parse(force.getEnergyFunction(), functions).optimize();
    energyExpression = expression.createCompiledExpression();
    forceExpression = expression.differentiate("r").createCompiledExpression();
    for (int i = 0; i < numParameters; i++)
        parameterNames.push_back(force.getPerParticleParameterName(i));
    for (int i = 0; i < force.getNumGlobalParameters(); i++) {
        globalParameterNames.push_back(force.getGlobalParameterName(i));
        globalParamValues[force.getGlobalParameterName(i)] = force.getGlobalParameterDefaultValue(i);
    }
    for (int i = 0; i < force.getNumEnergyParameterDerivatives(); i++) {
        string param = force.getEnergyParameterDerivativeName(i);
        energyParamDerivNames.push_back(param);
        energyParamDerivExpressions.push_back(expression.differentiate(param).createCompiledExpression());
    }
    set<string> variables;
    variables.insert("r");
    for (int i = 0; i < numParameters; i++) {
        variables.insert(parameterNames[i]+"1");
        variables.insert(parameterNames[i]+"2");
    }
    variables.insert(globalParameterNames.begin(), globalParameterNames.end());
    validateVariables(expression.getRootNode(), variables);

    // Delete the custom functions.

    for (auto& function : functions)
        delete function.second;
    
    // Record information for the long range correction.
    
    if (force.getNonbondedMethod() == CustomNonbondedForce::CutoffPeriodic && force.getUseLongRangeCorrection()) {
        forceCopy = new CustomNonbondedForce(force);
        hasInitializedLongRangeCorrection = false;
    }
    else {
        longRangeCoefficient = 0.0;
        hasInitializedLongRangeCorrection = true;
    }
    
    // Record the interaction groups.
    
    for (int i = 0; i < force.getNumInteractionGroups(); i++) {
        set<int> set1, set2;
        force.getInteractionGroupParameters(i, set1, set2);
        interactionGroups.push_back(make_pair(set1, set2));
    }
}

double ReferenceCalcCustomNonbondedForceKernel::execute(ContextImpl& context, bool includeForces, bool includeEnergy) {
    vector<Vec3>& posData = extractPositions(context);
    vector<Vec3>& forceData = extractForces(context);
    Vec3* boxVectors = extractBoxVectors(context);
    double energy = 0;
    ReferenceCustomNonbondedIxn ixn(energyExpression, forceExpression, parameterNames, energyParamDerivExpressions);
    bool periodic = (nonbondedMethod == CutoffPeriodic);
    if (nonbondedMethod != NoCutoff) {
        computeNeighborListVoxelHash(*neighborList, numParticles, posData, exclusions, extractBoxVectors(context), periodic, nonbondedCutoff, 0.0);
        ixn.setUseCutoff(nonbondedCutoff, *neighborList);
    }
    if (periodic) {
        double minAllowedSize = 2*nonbondedCutoff;
        if (boxVectors[0][0] < minAllowedSize || boxVectors[1][1] < minAllowedSize || boxVectors[2][2] < minAllowedSize)
            throw OpenMMException("The periodic box size has decreased to less than twice the nonbonded cutoff.");
        ixn.setPeriodic(boxVectors);
    }
    if (interactionGroups.size() > 0)
        ixn.setInteractionGroups(interactionGroups);
    bool globalParamsChanged = false;
    for (auto& name : globalParameterNames) {
        double value = context.getParameter(name);
        if (globalParamValues[name] != value)
            globalParamsChanged = true;
        globalParamValues[name] = value;
    }
    if (useSwitchingFunction)
        ixn.setUseSwitchingFunction(switchingDistance);
    vector<double> energyParamDerivValues(energyParamDerivNames.size()+1, 0.0);
    ixn.calculatePairIxn(numParticles, posData, particleParamArray, exclusions, globalParamValues, forceData, includeEnergy ? &energy : NULL, &energyParamDerivValues[0]);
    map<string, double>& energyParamDerivs = extractEnergyParameterDerivatives(context);
    for (int i = 0; i < energyParamDerivNames.size(); i++)
        energyParamDerivs[energyParamDerivNames[i]] += energyParamDerivValues[i];
    
    // Add in the long range correction.
    
    if (!hasInitializedLongRangeCorrection || (globalParamsChanged && forceCopy != NULL)) {
        CustomNonbondedForceImpl::calcLongRangeCorrection(*forceCopy, context.getOwner(), longRangeCoefficient, longRangeCoefficientDerivs);
        hasInitializedLongRangeCorrection = true;
    }
    double volume = boxVectors[0][0]*boxVectors[1][1]*boxVectors[2][2];
    energy += longRangeCoefficient/volume;
    for (int i = 0; i < longRangeCoefficientDerivs.size(); i++)
        energyParamDerivs[energyParamDerivNames[i]] += longRangeCoefficientDerivs[i]/volume;
    return energy;
}

void ReferenceCalcCustomNonbondedForceKernel::copyParametersToContext(ContextImpl& context, const CustomNonbondedForce& force) {
    if (numParticles != force.getNumParticles())
        throw OpenMMException("updateParametersInContext: The number of particles has changed");

    // Record the values.

    int numParameters = force.getNumPerParticleParameters();
    vector<double> params;
    for (int i = 0; i < numParticles; ++i) {
        vector<double> parameters;
        force.getParticleParameters(i, parameters);
        for (int j = 0; j < numParameters; j++)
            particleParamArray[i][j] = parameters[j];
    }
    
    // If necessary, recompute the long range correction.
    
    if (forceCopy != NULL) {
        CustomNonbondedForceImpl::calcLongRangeCorrection(force, context.getOwner(), longRangeCoefficient, longRangeCoefficientDerivs);
        hasInitializedLongRangeCorrection = true;
        *forceCopy = force;
    }
}

ReferenceCalcGBSAOBCForceKernel::~ReferenceCalcGBSAOBCForceKernel() {
    if (obc) {
        delete obc->getObcParameters();
        delete obc;
    }
}

void ReferenceCalcGBSAOBCForceKernel::initialize(const System& system, const GBSAOBCForce& force) {
    int numParticles = system.getNumParticles();
    charges.resize(numParticles);
    vector<double> atomicRadii(numParticles);
    vector<double> scaleFactors(numParticles);
    for (int i = 0; i < numParticles; ++i) {
        double charge, radius, scalingFactor;
        force.getParticleParameters(i, charge, radius, scalingFactor);
        charges[i] = charge;
        atomicRadii[i] = radius;
        scaleFactors[i] = scalingFactor;
    }
    ObcParameters* obcParameters = new ObcParameters(numParticles, ObcParameters::ObcTypeII);
    obcParameters->setAtomicRadii(atomicRadii);
    obcParameters->setScaledRadiusFactors(scaleFactors);
    obcParameters->setSolventDielectric(force.getSolventDielectric());
    obcParameters->setSoluteDielectric(force.getSoluteDielectric());
    obcParameters->setPi4Asolv(4*M_PI*force.getSurfaceAreaEnergy());
    if (force.getNonbondedMethod() != GBSAOBCForce::NoCutoff)
        obcParameters->setUseCutoff(force.getCutoffDistance());
    isPeriodic = (force.getNonbondedMethod() == GBSAOBCForce::CutoffPeriodic);
    obc = new ReferenceObc(obcParameters);
    obc->setIncludeAceApproximation(true);
}

double ReferenceCalcGBSAOBCForceKernel::execute(ContextImpl& context, bool includeForces, bool includeEnergy) {
    vector<Vec3>& posData = extractPositions(context);
    vector<Vec3>& forceData = extractForces(context);
    if (isPeriodic)
        obc->getObcParameters()->setPeriodic(extractBoxVectors(context));
    return obc->computeBornEnergyForces(posData, charges, forceData);
}

void ReferenceCalcGBSAOBCForceKernel::copyParametersToContext(ContextImpl& context, const GBSAOBCForce& force) {
    int numParticles = force.getNumParticles();
    ObcParameters* obcParameters = obc->getObcParameters();
    if (numParticles != obcParameters->getAtomicRadii().size())
        throw OpenMMException("updateParametersInContext: The number of particles has changed");

    // Record the values.

    vector<double> atomicRadii(numParticles);
    vector<double> scaleFactors(numParticles);
    for (int i = 0; i < numParticles; ++i) {
        double charge, radius, scalingFactor;
        force.getParticleParameters(i, charge, radius, scalingFactor);
        charges[i] = charge;
        atomicRadii[i] = radius;
        scaleFactors[i] = scalingFactor;
    }
    obcParameters->setAtomicRadii(atomicRadii);
    obcParameters->setScaledRadiusFactors(scaleFactors);
}

ReferenceCalcCustomGBForceKernel::~ReferenceCalcCustomGBForceKernel() {
    if (neighborList != NULL)
        delete neighborList;
}

void ReferenceCalcCustomGBForceKernel::initialize(const System& system, const CustomGBForce& force) {
    if (force.getNumComputedValues() > 0) {
        string name, expression;
        CustomGBForce::ComputationType type;
        force.getComputedValueParameters(0, name, expression, type);
        if (type == CustomGBForce::SingleParticle)
            throw OpenMMException("ReferencePlatform requires that the first computed value for a CustomGBForce be of type ParticlePair or ParticlePairNoExclusions.");
        for (int i = 1; i < force.getNumComputedValues(); i++) {
            force.getComputedValueParameters(i, name, expression, type);
            if (type != CustomGBForce::SingleParticle)
                throw OpenMMException("ReferencePlatform requires that a CustomGBForce only have one computed value of type ParticlePair or ParticlePairNoExclusions.");
        }
    }

    // Record the exclusions.

    numParticles = force.getNumParticles();
    exclusions.resize(numParticles);
    for (int i = 0; i < force.getNumExclusions(); i++) {
        int particle1, particle2;
        force.getExclusionParticles(i, particle1, particle2);
        exclusions[particle1].insert(particle2);
        exclusions[particle2].insert(particle1);
    }

    // Build the arrays.

    int numPerParticleParameters = force.getNumPerParticleParameters();
    particleParamArray.resize(numParticles);
    for (int i = 0; i < numParticles; ++i)
        force.getParticleParameters(i, particleParamArray[i]);
    for (int i = 0; i < numPerParticleParameters; i++)
        particleParameterNames.push_back(force.getPerParticleParameterName(i));
    for (int i = 0; i < force.getNumGlobalParameters(); i++)
        globalParameterNames.push_back(force.getGlobalParameterName(i));
    nonbondedMethod = CalcCustomGBForceKernel::NonbondedMethod(force.getNonbondedMethod());
    nonbondedCutoff = force.getCutoffDistance();
    if (nonbondedMethod == NoCutoff)
        neighborList = NULL;
    else
        neighborList = new NeighborList();

    // Create custom functions for the tabulated functions.

    map<string, Lepton::CustomFunction*> functions;
    for (int i = 0; i < force.getNumFunctions(); i++)
        functions[force.getTabulatedFunctionName(i)] = createReferenceTabulatedFunction(force.getTabulatedFunction(i));

    // Parse the expressions for computed values.

    valueDerivExpressions.resize(force.getNumComputedValues());
    valueGradientExpressions.resize(force.getNumComputedValues());
    valueParamDerivExpressions.resize(force.getNumComputedValues());
    set<string> particleVariables, pairVariables;
    pairVariables.insert("r");
    particleVariables.insert("x");
    particleVariables.insert("y");
    particleVariables.insert("z");
    for (int i = 0; i < numPerParticleParameters; i++) {
        particleVariables.insert(particleParameterNames[i]);
        pairVariables.insert(particleParameterNames[i]+"1");
        pairVariables.insert(particleParameterNames[i]+"2");
    }
    particleVariables.insert(globalParameterNames.begin(), globalParameterNames.end());
    pairVariables.insert(globalParameterNames.begin(), globalParameterNames.end());
    for (int i = 0; i < force.getNumComputedValues(); i++) {
        string name, expression;
        CustomGBForce::ComputationType type;
        force.getComputedValueParameters(i, name, expression, type);
        Lepton::ParsedExpression ex = Lepton::Parser::parse(expression, functions).optimize();
        valueExpressions.push_back(ex.createCompiledExpression());
        valueTypes.push_back(type);
        valueNames.push_back(name);
        if (i == 0) {
            valueDerivExpressions[i].push_back(ex.differentiate("r").createCompiledExpression());
            validateVariables(ex.getRootNode(), pairVariables);
        }
        else {
            valueGradientExpressions[i].push_back(ex.differentiate("x").createCompiledExpression());
            valueGradientExpressions[i].push_back(ex.differentiate("y").createCompiledExpression());
            valueGradientExpressions[i].push_back(ex.differentiate("z").createCompiledExpression());
            for (int j = 0; j < i; j++)
                valueDerivExpressions[i].push_back(ex.differentiate(valueNames[j]).createCompiledExpression());
            validateVariables(ex.getRootNode(), particleVariables);
        }
        for (int j = 0; j < force.getNumEnergyParameterDerivatives(); j++) {
            string param = force.getEnergyParameterDerivativeName(j);
            energyParamDerivNames.push_back(param);
            valueParamDerivExpressions[i].push_back(ex.differentiate(param).createCompiledExpression());
        }
        particleVariables.insert(name);
        pairVariables.insert(name+"1");
        pairVariables.insert(name+"2");
    }

    // Parse the expressions for energy terms.

    energyDerivExpressions.resize(force.getNumEnergyTerms());
    energyGradientExpressions.resize(force.getNumEnergyTerms());
    energyParamDerivExpressions.resize(force.getNumEnergyTerms());
    for (int i = 0; i < force.getNumEnergyTerms(); i++) {
        string expression;
        CustomGBForce::ComputationType type;
        force.getEnergyTermParameters(i, expression, type);
        Lepton::ParsedExpression ex = Lepton::Parser::parse(expression, functions).optimize();
        energyExpressions.push_back(ex.createCompiledExpression());
        energyTypes.push_back(type);
        if (type != CustomGBForce::SingleParticle)
            energyDerivExpressions[i].push_back(ex.differentiate("r").createCompiledExpression());
        for (int j = 0; j < force.getNumComputedValues(); j++) {
            if (type == CustomGBForce::SingleParticle) {
                energyDerivExpressions[i].push_back(ex.differentiate(valueNames[j]).createCompiledExpression());
                energyGradientExpressions[i].push_back(ex.differentiate("x").createCompiledExpression());
                energyGradientExpressions[i].push_back(ex.differentiate("y").createCompiledExpression());
                energyGradientExpressions[i].push_back(ex.differentiate("z").createCompiledExpression());
                validateVariables(ex.getRootNode(), particleVariables);
            }
            else {
                energyDerivExpressions[i].push_back(ex.differentiate(valueNames[j]+"1").createCompiledExpression());
                energyDerivExpressions[i].push_back(ex.differentiate(valueNames[j]+"2").createCompiledExpression());
                validateVariables(ex.getRootNode(), pairVariables);
            }
        }
        for (int j = 0; j < force.getNumEnergyParameterDerivatives(); j++)
            energyParamDerivExpressions[i].push_back(ex.differentiate(force.getEnergyParameterDerivativeName(j)).createCompiledExpression());
    }

    // Delete the custom functions.

    for (auto& function : functions)
        delete function.second;
}

double ReferenceCalcCustomGBForceKernel::execute(ContextImpl& context, bool includeForces, bool includeEnergy) {
    vector<Vec3>& posData = extractPositions(context);
    vector<Vec3>& forceData = extractForces(context);
    double energy = 0;
    ReferenceCustomGBIxn ixn(valueExpressions, valueDerivExpressions, valueGradientExpressions, valueParamDerivExpressions, valueNames, valueTypes,
        energyExpressions, energyDerivExpressions, energyGradientExpressions, energyParamDerivExpressions, energyTypes, particleParameterNames);
    bool periodic = (nonbondedMethod == CutoffPeriodic);
    if (periodic)
        ixn.setPeriodic(extractBoxVectors(context));
    if (nonbondedMethod != NoCutoff) {
        vector<set<int> > empty(context.getSystem().getNumParticles()); // Don't omit exclusions from the neighbor list
        computeNeighborListVoxelHash(*neighborList, numParticles, posData, empty, extractBoxVectors(context), periodic, nonbondedCutoff, 0.0);
        ixn.setUseCutoff(nonbondedCutoff, *neighborList);
    }
    map<string, double> globalParameters;
    for (auto& name : globalParameterNames)
        globalParameters[name] = context.getParameter(name);
    vector<double> energyParamDerivValues(energyParamDerivNames.size()+1, 0.0);
    ixn.calculateIxn(numParticles, posData, particleParamArray, exclusions, globalParameters, forceData, includeEnergy ? &energy : NULL, &energyParamDerivValues[0]);
    map<string, double>& energyParamDerivs = extractEnergyParameterDerivatives(context);
    for (int i = 0; i < energyParamDerivNames.size(); i++)
        energyParamDerivs[energyParamDerivNames[i]] += energyParamDerivValues[i];
    return energy;
}

void ReferenceCalcCustomGBForceKernel::copyParametersToContext(ContextImpl& context, const CustomGBForce& force) {
    if (numParticles != force.getNumParticles())
        throw OpenMMException("updateParametersInContext: The number of particles has changed");

    // Record the values.

    int numParameters = force.getNumPerParticleParameters();
    vector<double> params;
    for (int i = 0; i < numParticles; ++i) {
        vector<double> parameters;
        force.getParticleParameters(i, parameters);
        for (int j = 0; j < numParameters; j++)
            particleParamArray[i][j] = parameters[j];
    }
}

ReferenceCalcCustomExternalForceKernel::PeriodicDistanceFunction::PeriodicDistanceFunction(Vec3** boxVectorHandle) : boxVectorHandle(boxVectorHandle) {
}

int ReferenceCalcCustomExternalForceKernel::PeriodicDistanceFunction::getNumArguments() const {
    return 6;
}

double ReferenceCalcCustomExternalForceKernel::PeriodicDistanceFunction::evaluate(const double* arguments) const {
    Vec3* boxVectors = *boxVectorHandle;
    Vec3 delta = Vec3(arguments[0], arguments[1], arguments[2])-Vec3(arguments[3], arguments[4], arguments[5]);
    delta -= boxVectors[2]*floor(delta[2]/boxVectors[2][2]+0.5);
    delta -= boxVectors[1]*floor(delta[1]/boxVectors[1][1]+0.5);
    delta -= boxVectors[0]*floor(delta[0]/boxVectors[0][0]+0.5);
    return sqrt(delta.dot(delta));
}

double ReferenceCalcCustomExternalForceKernel::PeriodicDistanceFunction::evaluateDerivative(const double* arguments, const int* derivOrder) const {
    int argIndex = -1;
    for (int i = 0; i < 6; i++) {
        if (derivOrder[i] > 0) {
            if (derivOrder[i] > 1 || argIndex != -1)
                throw OpenMMException("Unsupported derivative of periodicdistance"); // Should be impossible for this to happen.
            argIndex = i;
        }
    }
    Vec3* boxVectors = *boxVectorHandle;
    Vec3 delta = Vec3(arguments[0], arguments[1], arguments[2])-Vec3(arguments[3], arguments[4], arguments[5]);
    delta -= boxVectors[2]*floor(delta[2]/boxVectors[2][2]+0.5);
    delta -= boxVectors[1]*floor(delta[1]/boxVectors[1][1]+0.5);
    delta -= boxVectors[0]*floor(delta[0]/boxVectors[0][0]+0.5);
    double r = sqrt(delta.dot(delta));
    if (r == 0)
        return 0.0;    
    if (argIndex < 3)
        return delta[argIndex]/r;
    return -delta[argIndex-3]/r;
}

Lepton::CustomFunction* ReferenceCalcCustomExternalForceKernel::PeriodicDistanceFunction::clone() const {
    return new PeriodicDistanceFunction(boxVectorHandle);
}

void ReferenceCalcCustomExternalForceKernel::initialize(const System& system, const CustomExternalForce& force) {
    numParticles = force.getNumParticles();
    int numParameters = force.getNumPerParticleParameters();

    // Build the arrays.

    particles.resize(numParticles);
    particleParamArray.resize(numParticles);
    for (int i = 0; i < numParticles; ++i)
        force.getParticleParameters(i, particles[i], particleParamArray[i]);

    // Parse the expression used to calculate the force.

    map<string, Lepton::CustomFunction*> functions;
    PeriodicDistanceFunction periodicDistance(&boxVectors);
    functions["periodicdistance"] = &periodicDistance;
    Lepton::ParsedExpression expression = Lepton::Parser::parse(force.getEnergyFunction(), functions).optimize();
    energyExpression = expression.createCompiledExpression();
    forceExpressionX = expression.differentiate("x").createCompiledExpression();
    forceExpressionY = expression.differentiate("y").createCompiledExpression();
    forceExpressionZ = expression.differentiate("z").createCompiledExpression();
    for (int i = 0; i < numParameters; i++)
        parameterNames.push_back(force.getPerParticleParameterName(i));
    for (int i = 0; i < force.getNumGlobalParameters(); i++)
        globalParameterNames.push_back(force.getGlobalParameterName(i));
    set<string> variables;
    variables.insert("x");
    variables.insert("y");
    variables.insert("z");
    variables.insert(parameterNames.begin(), parameterNames.end());
    variables.insert(globalParameterNames.begin(), globalParameterNames.end());
    validateVariables(expression.getRootNode(), variables);
}

double ReferenceCalcCustomExternalForceKernel::execute(ContextImpl& context, bool includeForces, bool includeEnergy) {
    vector<Vec3>& posData = extractPositions(context);
    vector<Vec3>& forceData = extractForces(context);
    boxVectors = extractBoxVectors(context);
    double energy = 0;
    map<string, double> globalParameters;
    for (auto& name : globalParameterNames)
        globalParameters[name] = context.getParameter(name);
    ReferenceCustomExternalIxn force(energyExpression, forceExpressionX, forceExpressionY, forceExpressionZ, parameterNames, globalParameters);
    for (int i = 0; i < numParticles; ++i)
        force.calculateForce(particles[i], posData, particleParamArray[i], forceData, includeEnergy ? &energy : NULL);
    return energy;
}

void ReferenceCalcCustomExternalForceKernel::copyParametersToContext(ContextImpl& context, const CustomExternalForce& force) {
    if (numParticles != force.getNumParticles())
        throw OpenMMException("updateParametersInContext: The number of particles has changed");

    // Record the values.

    int numParameters = force.getNumPerParticleParameters();
    vector<double> params;
    for (int i = 0; i < numParticles; ++i) {
        int particle;
        vector<double> parameters;
        force.getParticleParameters(i, particle, parameters);
        if (particle != particles[i])
            throw OpenMMException("updateParametersInContext: A particle index has changed");
        for (int j = 0; j < numParameters; j++)
            particleParamArray[i][j] = parameters[j];
    }
}

ReferenceCalcCustomHbondForceKernel::~ReferenceCalcCustomHbondForceKernel() {
    if (ixn != NULL)
        delete ixn;
}

void ReferenceCalcCustomHbondForceKernel::initialize(const System& system, const CustomHbondForce& force) {

    // Record the exclusions.

    numDonors = force.getNumDonors();
    numAcceptors = force.getNumAcceptors();
    numParticles = system.getNumParticles();
    exclusions.resize(numDonors);
    for (int i = 0; i < force.getNumExclusions(); i++) {
        int donor, acceptor;
        force.getExclusionParticles(i, donor, acceptor);
        exclusions[donor].insert(acceptor);
    }

    // Build the arrays.

    vector<vector<int> > donorParticles(numDonors);
    int numDonorParameters = force.getNumPerDonorParameters();
    donorParamArray.resize(numDonors);
    for (int i = 0; i < numDonors; ++i) {
        int d1, d2, d3;
        force.getDonorParameters(i, d1, d2, d3, donorParamArray[i]);
        donorParticles[i].push_back(d1);
        donorParticles[i].push_back(d2);
        donorParticles[i].push_back(d3);
    }
    vector<vector<int> > acceptorParticles(numAcceptors);
    int numAcceptorParameters = force.getNumPerAcceptorParameters();
    acceptorParamArray.resize(numAcceptors);
    for (int i = 0; i < numAcceptors; ++i) {
        int a1, a2, a3;
        force.getAcceptorParameters(i, a1, a2, a3, acceptorParamArray[i]);
        acceptorParticles[i].push_back(a1);
        acceptorParticles[i].push_back(a2);
        acceptorParticles[i].push_back(a3);
    }
    NonbondedMethod nonbondedMethod = CalcCustomHbondForceKernel::NonbondedMethod(force.getNonbondedMethod());
    nonbondedCutoff = force.getCutoffDistance();

    // Create custom functions for the tabulated functions.

    map<string, Lepton::CustomFunction*> functions;
    for (int i = 0; i < force.getNumFunctions(); i++)
        functions[force.getTabulatedFunctionName(i)] = createReferenceTabulatedFunction(force.getTabulatedFunction(i));

    // Parse the expression and create the object used to calculate the interaction.

    map<string, vector<int> > distances;
    map<string, vector<int> > angles;
    map<string, vector<int> > dihedrals;
    Lepton::ParsedExpression energyExpression = CustomHbondForceImpl::prepareExpression(force, functions, distances, angles, dihedrals);
    vector<string> donorParameterNames;
    vector<string> acceptorParameterNames;
    for (int i = 0; i < numDonorParameters; i++)
        donorParameterNames.push_back(force.getPerDonorParameterName(i));
    for (int i = 0; i < numAcceptorParameters; i++)
        acceptorParameterNames.push_back(force.getPerAcceptorParameterName(i));
    for (int i = 0; i < force.getNumGlobalParameters(); i++)
        globalParameterNames.push_back(force.getGlobalParameterName(i));
    ixn = new ReferenceCustomHbondIxn(donorParticles, acceptorParticles, energyExpression, donorParameterNames, acceptorParameterNames, distances, angles, dihedrals);
    isPeriodic = (nonbondedMethod == CutoffPeriodic);
    if (nonbondedMethod != NoCutoff)
        ixn->setUseCutoff(nonbondedCutoff);

    // Delete the custom functions.

    for (auto& function : functions)
        delete function.second;
}

double ReferenceCalcCustomHbondForceKernel::execute(ContextImpl& context, bool includeForces, bool includeEnergy) {
    vector<Vec3>& posData = extractPositions(context);
    vector<Vec3>& forceData = extractForces(context);
    if (isPeriodic)
        ixn->setPeriodic(extractBoxVectors(context));
    double energy = 0;
    map<string, double> globalParameters;
    for (auto& name : globalParameterNames)
        globalParameters[name] = context.getParameter(name);
    ixn->calculatePairIxn(posData, donorParamArray, acceptorParamArray, exclusions, globalParameters, forceData, includeEnergy ? &energy : NULL);
    return energy;
}

void ReferenceCalcCustomHbondForceKernel::copyParametersToContext(ContextImpl& context, const CustomHbondForce& force) {
    if (numDonors != force.getNumDonors())
        throw OpenMMException("updateParametersInContext: The number of donors has changed");
    if (numAcceptors != force.getNumAcceptors())
        throw OpenMMException("updateParametersInContext: The number of acceptors has changed");

    // Record the values.

    vector<double> parameters;
    int numDonorParameters = force.getNumPerDonorParameters();
    const vector<vector<int> >& donorAtoms = ixn->getDonorAtoms();
    for (int i = 0; i < numDonors; ++i) {
        int d1, d2, d3;
        force.getDonorParameters(i, d1, d2, d3, parameters);
        if (d1 != donorAtoms[i][0] || d2 != donorAtoms[i][1] || d3 != donorAtoms[i][2])
            throw OpenMMException("updateParametersInContext: The set of particles in a donor group has changed");
        for (int j = 0; j < numDonorParameters; j++)
            donorParamArray[i][j] = parameters[j];
    }
    int numAcceptorParameters = force.getNumPerAcceptorParameters();
    const vector<vector<int> >& acceptorAtoms = ixn->getAcceptorAtoms();
    for (int i = 0; i < numAcceptors; ++i) {
        int a1, a2, a3;
        force.getAcceptorParameters(i, a1, a2, a3, parameters);
        if (a1 != acceptorAtoms[i][0] || a2 != acceptorAtoms[i][1] || a3 != acceptorAtoms[i][2])
            throw OpenMMException("updateParametersInContext: The set of particles in an acceptor group has changed");
        for (int j = 0; j < numAcceptorParameters; j++)
            acceptorParamArray[i][j] = parameters[j];
    }
}

ReferenceCalcCustomCentroidBondForceKernel::~ReferenceCalcCustomCentroidBondForceKernel() {
    if (ixn != NULL)
        delete ixn;
}

void ReferenceCalcCustomCentroidBondForceKernel::initialize(const System& system, const CustomCentroidBondForce& force) {
    usePeriodic = force.usesPeriodicBoundaryConditions();

    // Build the arrays.

    int numGroups = force.getNumGroups();
    vector<vector<int> > groupAtoms(numGroups);
    vector<double> ignored;
    for (int i = 0; i < numGroups; i++)
        force.getGroupParameters(i, groupAtoms[i], ignored);
    vector<vector<double> > normalizedWeights;
    CustomCentroidBondForceImpl::computeNormalizedWeights(force, system, normalizedWeights);
    numBonds = force.getNumBonds();
    vector<vector<int> > bondGroups(numBonds);
    int numBondParameters = force.getNumPerBondParameters();
    bondParamArray.resize(numBonds);
    for (int i = 0; i < numBonds; ++i)
        force.getBondParameters(i, bondGroups[i], bondParamArray[i]);

    // Create custom functions for the tabulated functions.

    map<string, Lepton::CustomFunction*> functions;
    for (int i = 0; i < force.getNumFunctions(); i++)
        functions[force.getTabulatedFunctionName(i)] = createReferenceTabulatedFunction(force.getTabulatedFunction(i));

    // Parse the expression and create the object used to calculate the interaction.

    map<string, vector<int> > distances;
    map<string, vector<int> > angles;
    map<string, vector<int> > dihedrals;
    Lepton::ParsedExpression energyExpression = CustomCentroidBondForceImpl::prepareExpression(force, functions, distances, angles, dihedrals);
    vector<string> bondParameterNames;
    for (int i = 0; i < numBondParameters; i++)
        bondParameterNames.push_back(force.getPerBondParameterName(i));
    for (int i = 0; i < force.getNumGlobalParameters(); i++)
        globalParameterNames.push_back(force.getGlobalParameterName(i));
    vector<Lepton::CompiledExpression> energyParamDerivExpressions;
    for (int i = 0; i < force.getNumEnergyParameterDerivatives(); i++) {
        string param = force.getEnergyParameterDerivativeName(i);
        energyParamDerivNames.push_back(param);
        energyParamDerivExpressions.push_back(energyExpression.differentiate(param).createCompiledExpression());
    }
    ixn = new ReferenceCustomCentroidBondIxn(force.getNumGroupsPerBond(), groupAtoms, normalizedWeights, bondGroups, energyExpression, bondParameterNames, distances, angles, dihedrals, energyParamDerivExpressions);

    // Delete the custom functions.

    for (auto& function : functions)
        delete function.second;
}

double ReferenceCalcCustomCentroidBondForceKernel::execute(ContextImpl& context, bool includeForces, bool includeEnergy) {
    vector<Vec3>& posData = extractPositions(context);
    vector<Vec3>& forceData = extractForces(context);
    double energy = 0;
    map<string, double> globalParameters;
    for (auto& name : globalParameterNames)
        globalParameters[name] = context.getParameter(name);
    if (usePeriodic)
        ixn->setPeriodic(extractBoxVectors(context));
    vector<double> energyParamDerivValues(energyParamDerivNames.size()+1, 0.0);
    ixn->calculatePairIxn(posData, bondParamArray, globalParameters, forceData, includeEnergy ? &energy : NULL, &energyParamDerivValues[0]);
    map<string, double>& energyParamDerivs = extractEnergyParameterDerivatives(context);
    for (int i = 0; i < energyParamDerivNames.size(); i++)
        energyParamDerivs[energyParamDerivNames[i]] += energyParamDerivValues[i];
    return energy;
}

void ReferenceCalcCustomCentroidBondForceKernel::copyParametersToContext(ContextImpl& context, const CustomCentroidBondForce& force) {
    if (numBonds != force.getNumBonds())
        throw OpenMMException("updateParametersInContext: The number of bonds has changed");

    // Record the values.

    int numParameters = force.getNumPerBondParameters();
    const vector<vector<int> >& bondGroups = ixn->getBondGroups();
    vector<int> groups;
    vector<double> params;
    for (int i = 0; i < numBonds; ++i) {
        force.getBondParameters(i, groups, params);
        for (int j = 0; j < groups.size(); j++)
            if (groups[j] != bondGroups[i][j])
                throw OpenMMException("updateParametersInContext: The set of groups in a bond has changed");
        for (int j = 0; j < numParameters; j++)
            bondParamArray[i][j] = params[j];
    }
}

ReferenceCalcCustomCompoundBondForceKernel::~ReferenceCalcCustomCompoundBondForceKernel() {
    if (ixn != NULL)
        delete ixn;
}

void ReferenceCalcCustomCompoundBondForceKernel::initialize(const System& system, const CustomCompoundBondForce& force) {
    usePeriodic = force.usesPeriodicBoundaryConditions();

    // Build the arrays.

    numBonds = force.getNumBonds();
    vector<vector<int> > bondParticles(numBonds);
    int numBondParameters = force.getNumPerBondParameters();
    bondParamArray.resize(numBonds);
    for (int i = 0; i < numBonds; ++i)
        force.getBondParameters(i, bondParticles[i], bondParamArray[i]);

    // Create custom functions for the tabulated functions.

    map<string, Lepton::CustomFunction*> functions;
    for (int i = 0; i < force.getNumFunctions(); i++)
        functions[force.getTabulatedFunctionName(i)] = createReferenceTabulatedFunction(force.getTabulatedFunction(i));

    // Parse the expression and create the object used to calculate the interaction.

    map<string, vector<int> > distances;
    map<string, vector<int> > angles;
    map<string, vector<int> > dihedrals;
    Lepton::ParsedExpression energyExpression = CustomCompoundBondForceImpl::prepareExpression(force, functions, distances, angles, dihedrals);
    vector<string> bondParameterNames;
    for (int i = 0; i < numBondParameters; i++)
        bondParameterNames.push_back(force.getPerBondParameterName(i));
    for (int i = 0; i < force.getNumGlobalParameters(); i++)
        globalParameterNames.push_back(force.getGlobalParameterName(i));
    vector<Lepton::CompiledExpression> energyParamDerivExpressions;
    for (int i = 0; i < force.getNumEnergyParameterDerivatives(); i++) {
        string param = force.getEnergyParameterDerivativeName(i);
        energyParamDerivNames.push_back(param);
        energyParamDerivExpressions.push_back(energyExpression.differentiate(param).createCompiledExpression());
    }
    ixn = new ReferenceCustomCompoundBondIxn(force.getNumParticlesPerBond(), bondParticles, energyExpression, bondParameterNames, distances, angles, dihedrals, energyParamDerivExpressions);

    // Delete the custom functions.

    for (auto& function : functions)
        delete function.second;
}

double ReferenceCalcCustomCompoundBondForceKernel::execute(ContextImpl& context, bool includeForces, bool includeEnergy) {
    vector<Vec3>& posData = extractPositions(context);
    vector<Vec3>& forceData = extractForces(context);
    double energy = 0;
    map<string, double> globalParameters;
    for (auto& name : globalParameterNames)
        globalParameters[name] = context.getParameter(name);
    if (usePeriodic)
        ixn->setPeriodic(extractBoxVectors(context));
    vector<double> energyParamDerivValues(energyParamDerivNames.size()+1, 0.0);
    ixn->calculatePairIxn(posData, bondParamArray, globalParameters, forceData, includeEnergy ? &energy : NULL, &energyParamDerivValues[0]);
    map<string, double>& energyParamDerivs = extractEnergyParameterDerivatives(context);
    for (int i = 0; i < energyParamDerivNames.size(); i++)
        energyParamDerivs[energyParamDerivNames[i]] += energyParamDerivValues[i];
    return energy;
}

void ReferenceCalcCustomCompoundBondForceKernel::copyParametersToContext(ContextImpl& context, const CustomCompoundBondForce& force) {
    if (numBonds != force.getNumBonds())
        throw OpenMMException("updateParametersInContext: The number of bonds has changed");

    // Record the values.

    int numParameters = force.getNumPerBondParameters();
    const vector<vector<int> >& bondAtoms = ixn->getBondAtoms();
    vector<int> particles;
    vector<double> params;
    for (int i = 0; i < numBonds; ++i) {
        force.getBondParameters(i, particles, params);
        for (int j = 0; j < particles.size(); j++)
            if (particles[j] != bondAtoms[i][j])
                throw OpenMMException("updateParametersInContext: The set of particles in a bond has changed");
        for (int j = 0; j < numParameters; j++)
            bondParamArray[i][j] = params[j];
    }
}

ReferenceCalcCustomManyParticleForceKernel::~ReferenceCalcCustomManyParticleForceKernel() {
    if (ixn != NULL)
        delete ixn;
}

void ReferenceCalcCustomManyParticleForceKernel::initialize(const System& system, const CustomManyParticleForce& force) {

    // Build the arrays.

    numParticles = system.getNumParticles();
    int numParticleParameters = force.getNumPerParticleParameters();
    particleParamArray.resize(numParticles);
    for (int i = 0; i < numParticles; ++i) {
        int type;
        force.getParticleParameters(i, particleParamArray[i], type);
    }
    for (int i = 0; i < force.getNumGlobalParameters(); i++)
        globalParameterNames.push_back(force.getGlobalParameterName(i));
    ixn = new ReferenceCustomManyParticleIxn(force);
    nonbondedMethod = CalcCustomManyParticleForceKernel::NonbondedMethod(force.getNonbondedMethod());
    cutoffDistance = force.getCutoffDistance();
}

double ReferenceCalcCustomManyParticleForceKernel::execute(ContextImpl& context, bool includeForces, bool includeEnergy) {
    vector<Vec3>& posData = extractPositions(context);
    vector<Vec3>& forceData = extractForces(context);
    double energy = 0;
    map<string, double> globalParameters;
    for (auto& name : globalParameterNames)
        globalParameters[name] = context.getParameter(name);
    if (nonbondedMethod == CutoffPeriodic) {
        Vec3* boxVectors = extractBoxVectors(context);
        double minAllowedSize = 2*cutoffDistance;
        if (boxVectors[0][0] < minAllowedSize || boxVectors[1][1] < minAllowedSize || boxVectors[2][2] < minAllowedSize)
            throw OpenMMException("The periodic box size has decreased to less than twice the nonbonded cutoff.");
        ixn->setPeriodic(boxVectors);
    }
    ixn->calculateIxn(posData, particleParamArray, globalParameters, forceData, includeEnergy ? &energy : NULL);
    return energy;
}

void ReferenceCalcCustomManyParticleForceKernel::copyParametersToContext(ContextImpl& context, const CustomManyParticleForce& force) {
    if (numParticles != force.getNumParticles())
        throw OpenMMException("updateParametersInContext: The number of particles has changed");

    // Record the values.

    int numParameters = force.getNumPerParticleParameters();
    vector<double> params;
    for (int i = 0; i < numParticles; ++i) {
        vector<double> parameters;
        int type;
        force.getParticleParameters(i, parameters, type);
        for (int j = 0; j < numParameters; j++)
            particleParamArray[i][j] = parameters[j];
    }
}

ReferenceCalcGayBerneForceKernel::~ReferenceCalcGayBerneForceKernel() {
    if (ixn != NULL)
        delete ixn;
}

void ReferenceCalcGayBerneForceKernel::initialize(const System& system, const GayBerneForce& force) {
    ixn = new ReferenceGayBerneForce(force);
}

double ReferenceCalcGayBerneForceKernel::execute(ContextImpl& context, bool includeForces, bool includeEnergy) {
    return ixn->calculateForce(extractPositions(context), extractForces(context), extractBoxVectors(context));
}

void ReferenceCalcGayBerneForceKernel::copyParametersToContext(ContextImpl& context, const GayBerneForce& force) {
    delete ixn;
    ixn = NULL;
    ixn = new ReferenceGayBerneForce(force);
}

ReferenceCalcCustomCVForceKernel::~ReferenceCalcCustomCVForceKernel() {
    if (ixn != NULL)
        delete ixn;
}

void ReferenceCalcCustomCVForceKernel::initialize(const System& system, const CustomCVForce& force, ContextImpl& innerContext) {
    for (int i = 0; i < force.getNumGlobalParameters(); i++)
        globalParameterNames.push_back(force.getGlobalParameterName(i));
    for (int i = 0; i < force.getNumEnergyParameterDerivatives(); i++)
        energyParamDerivNames.push_back(force.getEnergyParameterDerivativeName(i));
    ixn = new ReferenceCustomCVForce(force);
}

double ReferenceCalcCustomCVForceKernel::execute(ContextImpl& context, ContextImpl& innerContext, bool includeForces, bool includeEnergy) {
    copyState(context, innerContext);
    vector<Vec3>& posData = extractPositions(context);
    vector<Vec3>& forceData = extractForces(context);
    double energy = 0;
    map<string, double> globalParameters;
    for (auto& name : globalParameterNames)
        globalParameters[name] = context.getParameter(name);
    map<string, double>& energyParamDerivs = extractEnergyParameterDerivatives(context);
    ixn->calculateIxn(innerContext, posData, globalParameters, forceData, includeEnergy ? &energy : NULL, energyParamDerivs);
    return energy;
}

void ReferenceCalcCustomCVForceKernel::copyState(ContextImpl& context, ContextImpl& innerContext) {
    extractPositions(innerContext) = extractPositions(context);
    extractVelocities(innerContext) = extractVelocities(context);
    Vec3 a, b, c;
    context.getPeriodicBoxVectors(a, b, c);
    innerContext.setPeriodicBoxVectors(a, b, c);
    innerContext.setTime(context.getTime());
    map<string, double> innerParameters = innerContext.getParameters();
    for (auto& param : innerParameters)
        innerContext.setParameter(param.first, context.getParameter(param.first));
}

void ReferenceCalcRMSDForceKernel::initialize(const System& system, const RMSDForce& force) {
    particles = force.getParticles();
    if (particles.size() == 0)
        for (int i = 0; i < system.getNumParticles(); i++)
            particles.push_back(i);
    referencePos = force.getReferencePositions();
    Vec3 center;
    for (int i : particles)
        center += referencePos[i];
    center /= particles.size();
    for (Vec3& p : referencePos)
        p -= center;
}

double ReferenceCalcRMSDForceKernel::execute(ContextImpl& context, bool includeForces, bool includeEnergy) {
    vector<Vec3>& posData = extractPositions(context);
    vector<Vec3>& forceData = extractForces(context);
    ReferenceRMSDForce rmsd(referencePos, particles);
    return rmsd.calculateIxn(posData, forceData);
}

void ReferenceCalcRMSDForceKernel::copyParametersToContext(ContextImpl& context, const RMSDForce& force) {
    if (referencePos.size() != force.getReferencePositions().size())
        throw OpenMMException("updateParametersInContext: The number of reference positions has changed");
    particles = force.getParticles();
    if (particles.size() == 0)
        for (int i = 0; i < referencePos.size(); i++)
            particles.push_back(i);
    referencePos = force.getReferencePositions();
    Vec3 center;
    for (int i : particles)
        center += referencePos[i];
    center /= particles.size();
    for (Vec3& p : referencePos)
        p -= center;
}

ReferenceIntegrateVerletStepKernel::~ReferenceIntegrateVerletStepKernel() {
    if (dynamics)
        delete dynamics;
}

void ReferenceIntegrateVerletStepKernel::initialize(const System& system, const VerletIntegrator& integrator) {
    int numParticles = system.getNumParticles();
    masses.resize(numParticles);
    for (int i = 0; i < numParticles; ++i)
        masses[i] = system.getParticleMass(i);
}

void ReferenceIntegrateVerletStepKernel::execute(ContextImpl& context, const VerletIntegrator& integrator) {
    double stepSize = integrator.getStepSize();
    vector<Vec3>& posData = extractPositions(context);
    vector<Vec3>& velData = extractVelocities(context);
    vector<Vec3>& forceData = extractForces(context);
    if (dynamics == 0 || stepSize != prevStepSize) {
        // Recreate the computation objects with the new parameters.
        
        if (dynamics)
            delete dynamics;
        dynamics = new ReferenceVerletDynamics(context.getSystem().getNumParticles(), stepSize);
        dynamics->setReferenceConstraintAlgorithm(&extractConstraints(context));
        prevStepSize = stepSize;
    }
    dynamics->update(context.getSystem(), posData, velData, forceData, masses, integrator.getConstraintTolerance());
    data.time += stepSize;
    data.stepCount++;
}

double ReferenceIntegrateVerletStepKernel::computeKineticEnergy(ContextImpl& context, const VerletIntegrator& integrator) {
    return computeShiftedKineticEnergy(context, masses, 0.5*integrator.getStepSize());
}

ReferenceIntegrateLangevinStepKernel::~ReferenceIntegrateLangevinStepKernel() {
    if (dynamics)
        delete dynamics;
}

void ReferenceIntegrateLangevinStepKernel::initialize(const System& system, const LangevinIntegrator& integrator) {
    int numParticles = system.getNumParticles();
    masses.resize(numParticles);
    for (int i = 0; i < numParticles; ++i)
        masses[i] = system.getParticleMass(i);
    SimTKOpenMMUtilities::setRandomNumberSeed((unsigned int) integrator.getRandomNumberSeed());
}

void ReferenceIntegrateLangevinStepKernel::execute(ContextImpl& context, const LangevinIntegrator& integrator) {
    double temperature = integrator.getTemperature();
    double friction = integrator.getFriction();
    double stepSize = integrator.getStepSize();
    vector<Vec3>& posData = extractPositions(context);
    vector<Vec3>& velData = extractVelocities(context);
    vector<Vec3>& forceData = extractForces(context);
    if (dynamics == 0 || temperature != prevTemp || friction != prevFriction || stepSize != prevStepSize) {
        // Recreate the computation objects with the new parameters.
        
        if (dynamics)
            delete dynamics;
        dynamics = new ReferenceStochasticDynamics(
                context.getSystem().getNumParticles(), 
                stepSize, 
                friction, 
                temperature);
        dynamics->setReferenceConstraintAlgorithm(&extractConstraints(context));
        prevTemp = temperature;
        prevFriction = friction;
        prevStepSize = stepSize;
    }
    dynamics->update(context.getSystem(), posData, velData, forceData, masses, integrator.getConstraintTolerance());
    data.time += stepSize;
    data.stepCount++;
}

double ReferenceIntegrateLangevinStepKernel::computeKineticEnergy(ContextImpl& context, const LangevinIntegrator& integrator) {
    return computeShiftedKineticEnergy(context, masses, 0.5*integrator.getStepSize());
}

ReferenceIntegrateBrownianStepKernel::~ReferenceIntegrateBrownianStepKernel() {
    if (dynamics)
        delete dynamics;
}

void ReferenceIntegrateBrownianStepKernel::initialize(const System& system, const BrownianIntegrator& integrator) {
    int numParticles = system.getNumParticles();
    masses.resize(numParticles);
    for (int i = 0; i < numParticles; ++i)
        masses[i] = system.getParticleMass(i);
    SimTKOpenMMUtilities::setRandomNumberSeed((unsigned int) integrator.getRandomNumberSeed());
}

void ReferenceIntegrateBrownianStepKernel::execute(ContextImpl& context, const BrownianIntegrator& integrator) {
    double temperature = integrator.getTemperature();
    double friction = integrator.getFriction();
    double stepSize = integrator.getStepSize();
    vector<Vec3>& posData = extractPositions(context);
    vector<Vec3>& velData = extractVelocities(context);
    vector<Vec3>& forceData = extractForces(context);
    if (dynamics == 0 || temperature != prevTemp || friction != prevFriction || stepSize != prevStepSize) {
        // Recreate the computation objects with the new parameters.
        
        if (dynamics)
            delete dynamics;
        dynamics = new ReferenceBrownianDynamics(
                context.getSystem().getNumParticles(), 
                stepSize, 
                friction, 
                temperature);
        dynamics->setReferenceConstraintAlgorithm(&extractConstraints(context));
        prevTemp = temperature;
        prevFriction = friction;
        prevStepSize = stepSize;
    }
    dynamics->update(context.getSystem(), posData, velData, forceData, masses, integrator.getConstraintTolerance());
    data.time += stepSize;
    data.stepCount++;
}

double ReferenceIntegrateBrownianStepKernel::computeKineticEnergy(ContextImpl& context, const BrownianIntegrator& integrator) {
    return computeShiftedKineticEnergy(context, masses, 0);
}

ReferenceIntegrateVariableLangevinStepKernel::~ReferenceIntegrateVariableLangevinStepKernel() {
    if (dynamics)
        delete dynamics;
}

void ReferenceIntegrateVariableLangevinStepKernel::initialize(const System& system, const VariableLangevinIntegrator& integrator) {
    int numParticles = system.getNumParticles();
    masses.resize(numParticles);
    for (int i = 0; i < numParticles; ++i)
        masses[i] = system.getParticleMass(i);
    SimTKOpenMMUtilities::setRandomNumberSeed((unsigned int) integrator.getRandomNumberSeed());
}

double ReferenceIntegrateVariableLangevinStepKernel::execute(ContextImpl& context, const VariableLangevinIntegrator& integrator, double maxTime) {
    double temperature = integrator.getTemperature();
    double friction = integrator.getFriction();
    double errorTol = integrator.getErrorTolerance();
    vector<Vec3>& posData = extractPositions(context);
    vector<Vec3>& velData = extractVelocities(context);
    vector<Vec3>& forceData = extractForces(context);
    if (dynamics == 0 || temperature != prevTemp || friction != prevFriction || errorTol != prevErrorTol) {
        // Recreate the computation objects with the new parameters.

        if (dynamics)
            delete dynamics;
        dynamics = new ReferenceVariableStochasticDynamics(context.getSystem().getNumParticles(), friction, temperature, errorTol);
        dynamics->setReferenceConstraintAlgorithm(&extractConstraints(context));
        prevTemp = temperature;
        prevFriction = friction;
        prevErrorTol = errorTol;
    }
    double maxStepSize = maxTime-data.time;
    dynamics->update(context.getSystem(), posData, velData, forceData, masses, maxStepSize, integrator.getConstraintTolerance());
    data.time += dynamics->getDeltaT();
    if (dynamics->getDeltaT() == maxStepSize)
        data.time = maxTime; // Avoid round-off error
    data.stepCount++;
    return dynamics->getDeltaT();
}

double ReferenceIntegrateVariableLangevinStepKernel::computeKineticEnergy(ContextImpl& context, const VariableLangevinIntegrator& integrator) {
    return computeShiftedKineticEnergy(context, masses, 0.5*integrator.getStepSize());
}

ReferenceIntegrateVariableVerletStepKernel::~ReferenceIntegrateVariableVerletStepKernel() {
    if (dynamics)
        delete dynamics;
}

void ReferenceIntegrateVariableVerletStepKernel::initialize(const System& system, const VariableVerletIntegrator& integrator) {
    int numParticles = system.getNumParticles();
    masses.resize(numParticles);
    for (int i = 0; i < numParticles; ++i)
        masses[i] = system.getParticleMass(i);
}

double ReferenceIntegrateVariableVerletStepKernel::execute(ContextImpl& context, const VariableVerletIntegrator& integrator, double maxTime) {
    double errorTol = integrator.getErrorTolerance();
    vector<Vec3>& posData = extractPositions(context);
    vector<Vec3>& velData = extractVelocities(context);
    vector<Vec3>& forceData = extractForces(context);
    if (dynamics == 0 || errorTol != prevErrorTol) {
        // Recreate the computation objects with the new parameters.

        if (dynamics)
            delete dynamics;
        dynamics = new ReferenceVariableVerletDynamics(context.getSystem().getNumParticles(), errorTol);
        dynamics->setReferenceConstraintAlgorithm(&extractConstraints(context));
        prevErrorTol = errorTol;
    }
    double maxStepSize = maxTime-data.time;
    dynamics->update(context.getSystem(), posData, velData, forceData, masses, maxStepSize, integrator.getConstraintTolerance());
    data.time += dynamics->getDeltaT();
    if (dynamics->getDeltaT() == maxStepSize)
        data.time = maxTime; // Avoid round-off error
    data.stepCount++;
    return dynamics->getDeltaT();
}

double ReferenceIntegrateVariableVerletStepKernel::computeKineticEnergy(ContextImpl& context, const VariableVerletIntegrator& integrator) {
    return computeShiftedKineticEnergy(context, masses, 0.5*integrator.getStepSize());
}

ReferenceIntegrateCustomStepKernel::~ReferenceIntegrateCustomStepKernel() {
    if (dynamics)
        delete dynamics;
}

void ReferenceIntegrateCustomStepKernel::initialize(const System& system, const CustomIntegrator& integrator) {
    int numParticles = system.getNumParticles();
    masses.resize(numParticles);
    for (int i = 0; i < numParticles; ++i)
        masses[i] = system.getParticleMass(i);
    perDofValues.resize(integrator.getNumPerDofVariables());
    for (auto& values : perDofValues)
        values.resize(numParticles);

    // Create the computation objects.

    dynamics = new ReferenceCustomDynamics(system.getNumParticles(), integrator);
    SimTKOpenMMUtilities::setRandomNumberSeed((unsigned int) integrator.getRandomNumberSeed());
}

void ReferenceIntegrateCustomStepKernel::execute(ContextImpl& context, CustomIntegrator& integrator, bool& forcesAreValid) {
    vector<Vec3>& posData = extractPositions(context);
    vector<Vec3>& velData = extractVelocities(context);
    vector<Vec3>& forceData = extractForces(context);
    
    // Record global variables.
    
    map<string, double> globals;
    globals["dt"] = integrator.getStepSize();
    for (int i = 0; i < integrator.getNumGlobalVariables(); i++)
        globals[integrator.getGlobalVariableName(i)] = globalValues[i];
    
    // Execute the step.
    
    dynamics->setReferenceConstraintAlgorithm(&extractConstraints(context));
    dynamics->update(context, context.getSystem().getNumParticles(), posData, velData, forceData, masses, globals, perDofValues, forcesAreValid, integrator.getConstraintTolerance());
    
    // Record changed global variables.
    
    integrator.setStepSize(globals["dt"]);
    for (int i = 0; i < (int) globalValues.size(); i++)
        globalValues[i] = globals[integrator.getGlobalVariableName(i)];
    data.time += dynamics->getDeltaT();
    data.stepCount++;
}

double ReferenceIntegrateCustomStepKernel::computeKineticEnergy(ContextImpl& context, CustomIntegrator& integrator, bool& forcesAreValid) {
    vector<Vec3>& posData = extractPositions(context);
    vector<Vec3>& velData = extractVelocities(context);
    vector<Vec3>& forceData = extractForces(context);
    
    // Record global variables.
    
    map<string, double> globals;
    globals["dt"] = integrator.getStepSize();
    for (int i = 0; i < integrator.getNumGlobalVariables(); i++)
        globals[integrator.getGlobalVariableName(i)] = globalValues[i];
    
    // Compute the kinetic energy.
    
    return dynamics->computeKineticEnergy(context, context.getSystem().getNumParticles(), posData, velData, forceData, masses, globals, perDofValues, forcesAreValid);
}

void ReferenceIntegrateCustomStepKernel::getGlobalVariables(ContextImpl& context, vector<double>& values) const {
    values = globalValues;
}

void ReferenceIntegrateCustomStepKernel::setGlobalVariables(ContextImpl& context, const vector<double>& values) {
    globalValues = values;
}

void ReferenceIntegrateCustomStepKernel::getPerDofVariable(ContextImpl& context, int variable, vector<Vec3>& values) const {
    values.resize(perDofValues[variable].size());
    for (int i = 0; i < (int) values.size(); i++)
        values[i] = perDofValues[variable][i];
}

void ReferenceIntegrateCustomStepKernel::setPerDofVariable(ContextImpl& context, int variable, const vector<Vec3>& values) {
    perDofValues[variable].resize(values.size());
    for (int i = 0; i < (int) values.size(); i++)
        perDofValues[variable][i] = values[i];
}

ReferenceApplyAndersenThermostatKernel::~ReferenceApplyAndersenThermostatKernel() {
    if (thermostat)
        delete thermostat;
}

void ReferenceApplyAndersenThermostatKernel::initialize(const System& system, const AndersenThermostat& thermostat) {
    int numParticles = system.getNumParticles();
    masses.resize(numParticles);
    for (int i = 0; i < numParticles; ++i)
        masses[i] = system.getParticleMass(i);
    this->thermostat = new ReferenceAndersenThermostat();
    SimTKOpenMMUtilities::setRandomNumberSeed((unsigned int) thermostat.getRandomNumberSeed());
    particleGroups = AndersenThermostatImpl::calcParticleGroups(system);
}

void ReferenceApplyAndersenThermostatKernel::execute(ContextImpl& context) {
    vector<Vec3>& velData = extractVelocities(context);
    thermostat->applyThermostat(particleGroups, velData, masses,
        context.getParameter(AndersenThermostat::Temperature()),
        context.getParameter(AndersenThermostat::CollisionFrequency()),
        context.getIntegrator().getStepSize());
}

ReferenceApplyMonteCarloBarostatKernel::~ReferenceApplyMonteCarloBarostatKernel() {
    if (barostat)
        delete barostat;
}

void ReferenceApplyMonteCarloBarostatKernel::initialize(const System& system, const Force& barostat) {
}

void ReferenceApplyMonteCarloBarostatKernel::scaleCoordinates(ContextImpl& context, double scaleX, double scaleY, double scaleZ) {
    if (barostat == NULL)
        barostat = new ReferenceMonteCarloBarostat(context.getSystem().getNumParticles(), context.getMolecules());
    vector<Vec3>& posData = extractPositions(context);
    Vec3* boxVectors = extractBoxVectors(context);
    barostat->applyBarostat(posData, boxVectors, scaleX, scaleY, scaleZ);
}

void ReferenceApplyMonteCarloBarostatKernel::restoreCoordinates(ContextImpl& context) {
    vector<Vec3>& posData = extractPositions(context);
    barostat->restorePositions(posData);
}

void ReferenceRemoveCMMotionKernel::initialize(const System& system, const CMMotionRemover& force) {
    frequency = force.getFrequency();
    masses.resize(system.getNumParticles());
    for (size_t i = 0; i < masses.size(); ++i)
        masses[i] = system.getParticleMass(i);
}

void ReferenceRemoveCMMotionKernel::execute(ContextImpl& context) {
    if (data.stepCount%frequency != 0)
        return;
    vector<Vec3>& velData = extractVelocities(context);
    
    // Calculate the center of mass momentum.
    
    double momentum[] = {0.0, 0.0, 0.0};
    double mass = 0.0;
    for (size_t i = 0; i < masses.size(); ++i) {
        momentum[0] += masses[i]*velData[i][0];
        momentum[1] += masses[i]*velData[i][1];
        momentum[2] += masses[i]*velData[i][2];
        mass += masses[i];
    }
    
    // Adjust the particle velocities.
    
    momentum[0] /= mass;
    momentum[1] /= mass;
    momentum[2] /= mass;
    for (size_t i = 0; i < masses.size(); ++i) {
        if (masses[i] != 0.0) {
            velData[i][0] -= momentum[0];
            velData[i][1] -= momentum[1];
            velData[i][2] -= momentum[2];
        }
    }
}<|MERGE_RESOLUTION|>--- conflicted
+++ resolved
@@ -864,26 +864,13 @@
     // Build the arrays.
 
     num14 = nb14s.size();
-<<<<<<< HEAD
     bonded14IndexArray.resize(num14, vector<int>(2));
     bonded14ParamArray.resize(num14, vector<double>(3));
     particleParamArray.resize(numParticles, vector<double>(3));
-    for (int i = 0; i < numParticles; ++i) {
-        double charge, radius, depth;
-        force.getParticleParameters(i, charge, radius, depth);
-        particleParamArray[i][0] = 0.5*radius;
-        particleParamArray[i][1] = 2.0*sqrt(depth);
-        particleParamArray[i][2] = charge;
-    }
-=======
-    bonded14IndexArray = allocateIntArray(num14, 2);
-    bonded14ParamArray = allocateRealArray(num14, 3);
-    particleParamArray = allocateRealArray(numParticles, 3);
     baseParticleParams.resize(numParticles);
     baseExceptionParams.resize(num14);
     for (int i = 0; i < numParticles; ++i)
        force.getParticleParameters(i, baseParticleParams[i][0], baseParticleParams[i][1], baseParticleParams[i][2]);
->>>>>>> 0d13f9cd
     this->exclusions = exclusions;
     for (int i = 0; i < num14; ++i) {
         int particle1, particle2;
