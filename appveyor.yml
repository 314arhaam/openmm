--- conflicted
+++ resolved
@@ -28,18 +28,11 @@
   - cd build
   - cmake -G "NMake Makefiles" %CMAKE_FLAGS% -LA ..
 
-<<<<<<< HEAD
-build_script:
+# Run the build
   - cmake --build . --target install
   - cmake --build . --target PythonInstall
 
-=======
-# Run the build
-  - jom install
-  - jom PythonInstall
-
 build: false
->>>>>>> 149faaed
 test_script:
   - ctest || exit 0
   - python -c "import os; fn = os.path.join('Testing', 'Temporary', 'LastTestsFailed.log'); os.path.exists(fn) or exit(0); failed = [line.split(':')[0] for line in open(fn)]; print(','.join(x+','+x for x in failed))" > FailedTests.log
